/*
 * Copyright (c) 2015-2016, Intel Corporation
 *
 * Redistribution and use in source and binary forms, with or without
 * modification, are permitted provided that the following conditions
 * are met:
 *
 *     * Redistributions of source code must retain the above copyright
 *       notice, this list of conditions and the following disclaimer.
 *
 *     * Redistributions in binary form must reproduce the above copyright
 *       notice, this list of conditions and the following disclaimer in
 *       the documentation and/or other materials provided with the
 *       distribution.
 *
 *     * Neither the name of Intel Corporation nor the names of its
 *       contributors may be used to endorse or promote products derived
 *       from this software without specific prior written permission.
 *
 * THIS SOFTWARE IS PROVIDED BY THE COPYRIGHT HOLDERS AND CONTRIBUTORS
 * "AS IS" AND ANY EXPRESS OR IMPLIED WARRANTIES, INCLUDING, BUT NOT
 * LIMITED TO, THE IMPLIED WARRANTIES OF MERCHANTABILITY AND FITNESS FOR
 * A PARTICULAR PURPOSE ARE DISCLAIMED. IN NO EVENT SHALL THE COPYRIGHT
 * OWNER OR CONTRIBUTORS BE LIABLE FOR ANY DIRECT, INDIRECT, INCIDENTAL,
 * SPECIAL, EXEMPLARY, OR CONSEQUENTIAL DAMAGES (INCLUDING, BUT NOT
 * LIMITED TO, PROCUREMENT OF SUBSTITUTE GOODS OR SERVICES; LOSS OF USE,
 * DATA, OR PROFITS; OR BUSINESS INTERRUPTION) HOWEVER CAUSED AND ON ANY
 * THEORY OF LIABILITY, WHETHER IN CONTRACT, STRICT LIABILITY, OR TORT
 * (INCLUDING NEGLIGENCE OR OTHERWISE) ARISING IN ANY WAY OUT OF THE USE
 * OF THIS SOFTWARE, EVEN IF ADVISED OF THE POSSIBILITY OF SUCH DAMAGE.
 */

/*
 * heap.c -- heap implementation
 */

#include <errno.h>
#include <sys/queue.h>
#include <unistd.h>

#include "libpmem.h"
#include "libpmemobj.h"
#include "util.h"
#include "heap.h"
#include "redo.h"
#include "heap_layout.h"
#include "bucket.h"
#include "lane.h"
#include "out.h"
#include "list.h"
#include "obj.h"
#include "pmalloc.h"
#include "sys_util.h"
#include "valgrind_internal.h"

#define	MAX_RUN_LOCKS 1024

#define	USE_PER_LANE_BUCKETS

#define	EMPTY_MEMORY_BLOCK (struct memory_block)\
{0, 0, 0, 0}

#define	NCACHES_PER_CPU	2

/*
 * Percentage of memory block units from a single run that can be migrated
 * from a cache bucket to auxiliary bucket in a single drain call.
 */
#define	MAX_UNITS_PCT_DRAINED_CACHE 0.2 /* 20% */

/*
 * Same as MAX_UNITS_PCT_DRAINED_CACHE, but for all of the cache buckets
 * combined.
 */
#define	MAX_UNITS_PCT_DRAINED_TOTAL 2 /* 200% */

#define	BIT_IS_CLR(a, i)	(!((a) & (1ULL << (i))))

/*
 * The last size that is handled by runs.
 */
#define	MAX_RUN_SIZE (CHUNKSIZE / 2)

/*
 * Allocation categories are used for allocation classes generation. Each one
 * defines the biggest handled size (in alloc blocks) and step of the generation
 * process. The bigger the step the bigger is the acceptable internal
 * fragmentation. For each category the internal fragmentation can be calculated
 * as: step/size. So for step == 1 the acceptable fragmentation is 0% and so on.
 */
#define	MAX_ALLOC_CATEGORIES 5
static struct {
	size_t size;
	size_t step;
} categories[MAX_ALLOC_CATEGORIES] = {
	{2, 0}, /* dummy category - the first allocation class is predefined */
	{16, 1},
	{64, 2},
	{256, 4},
	{512, 8}
};

struct active_run {
	uint32_t chunk_id;
	uint32_t zone_id;
	SLIST_ENTRY(active_run) run;
};

struct bucket_cache {
	struct bucket *buckets[MAX_BUCKETS]; /* no default bucket */
};

struct pmalloc_heap {
	struct heap_layout *layout;
	struct bucket *default_bucket;
	struct bucket *buckets[MAX_BUCKETS];
	/* runs are lazy-loaded, removed from this list on-demand */
	SLIST_HEAD(arun, active_run) active_runs[MAX_BUCKETS];
	pthread_mutex_t active_run_lock;
	uint8_t *bucket_map;
	pthread_mutex_t run_locks[MAX_RUN_LOCKS];
	unsigned max_zone;
	unsigned zones_exhausted;
	size_t last_run_max_size;

	struct bucket_cache *caches;
	unsigned ncaches;
	uint32_t last_drained[MAX_BUCKETS];
};

/*
 * bucket_group_init -- (internal) creates new bucket group instance
 */
static void
bucket_group_init(PMEMobjpool *pop, struct bucket **buckets)
{
	for (int i = 0; i < MAX_BUCKETS; ++i)
		buckets[i] = NULL;
}

/*
 * bucket_group_destroy -- (internal) destroys bucket group instance
 */
static void
bucket_group_destroy(struct bucket **buckets)
{
	for (int i = 0; i < MAX_BUCKETS; ++i)
		if (buckets[i] != NULL)
			bucket_delete(buckets[i]);
}

/*
 * heap_get_layout -- (internal) returns pointer to the heap layout
 */
static struct heap_layout *
heap_get_layout(PMEMobjpool *pop)
{
	return (void *)((char *)pop + pop->heap_offset);
}

/*
 * heap_max_zone -- (internal) calculates how many zones can the heap fit
 */
static unsigned
heap_max_zone(size_t size)
{
	unsigned max_zone = 0;
	size -= sizeof (struct heap_header);

	while (size >= ZONE_MIN_SIZE) {
		max_zone++;
		size -= size <= ZONE_MAX_SIZE ? size : ZONE_MAX_SIZE;
	}

	return max_zone;
}

/*
 * get_zone_size_idx -- (internal) calculates zone size index
 */
static uint32_t
get_zone_size_idx(uint32_t zone_id, unsigned max_zone, size_t heap_size)
{
	ASSERT(max_zone > 0);
	if (zone_id < max_zone - 1)
		return MAX_CHUNK - 1;

	ASSERT(heap_size >= zone_id * ZONE_MAX_SIZE);
	size_t zone_raw_size = heap_size - zone_id * ZONE_MAX_SIZE;

	ASSERT(zone_raw_size >= (sizeof (struct zone_header) +
			sizeof (struct chunk_header) * MAX_CHUNK));
	zone_raw_size -= sizeof (struct zone_header) +
		sizeof (struct chunk_header) * MAX_CHUNK;

	size_t zone_size_idx = zone_raw_size / CHUNKSIZE;
	ASSERT(zone_size_idx <= UINT32_MAX);

	return (uint32_t)zone_size_idx;
}

/*
 * heap_chunk_write_footer -- (internal) writes a chunk footer
 */
static void
heap_chunk_write_footer(PMEMobjpool *pop, struct chunk_header *hdr,
		uint32_t size_idx)
{
	if (size_idx == 1) /* that would overwrite the header */
		return;

	VALGRIND_DO_MAKE_MEM_UNDEFINED(pop, hdr + size_idx - 1, sizeof (*hdr));

	struct chunk_header f = *hdr;
	f.type = CHUNK_TYPE_FOOTER;
	f.size_idx = size_idx;
	*(hdr + size_idx - 1) = f;
	/* no need to persist, footers are recreated in heap_populate_buckets */
	VALGRIND_SET_CLEAN(hdr + size_idx - 1, sizeof (f));
}

/*
 * heap_chunk_init -- (internal) writes chunk header
 */
static void
heap_chunk_init(PMEMobjpool *pop, struct chunk_header *hdr,
	uint16_t type, uint32_t size_idx)
{
	struct chunk_header nhdr = {
		.type = type,
		.flags = 0,
		.size_idx = size_idx
	};
	VALGRIND_DO_MAKE_MEM_UNDEFINED(pop, hdr, sizeof (*hdr));

	*hdr = nhdr; /* write the entire header (8 bytes) at once */
	pop->persist(pop, hdr, sizeof (*hdr));

	heap_chunk_write_footer(pop, hdr, size_idx);
}

/*
 * heap_zone_init -- (internal) writes zone's first chunk and header
 */
static void
heap_zone_init(PMEMobjpool *pop, uint32_t zone_id)
{
	struct zone *z = &pop->heap->layout->zones[zone_id];
	uint32_t size_idx = get_zone_size_idx(zone_id, pop->heap->max_zone,
			pop->heap_size);

	heap_chunk_init(pop, &z->chunk_headers[0], CHUNK_TYPE_FREE, size_idx);

	struct zone_header nhdr = {
		.size_idx = size_idx,
		.magic = ZONE_HEADER_MAGIC,
	};
	z->header = nhdr;  /* write the entire header (8 bytes) at once */
	pop->persist(pop, &z->header, sizeof (z->header));
}

/*
 * heap_init_run -- (internal) creates a run based on a chunk
 */
static void
heap_init_run(PMEMobjpool *pop, struct bucket *b, struct chunk_header *hdr,
	struct chunk_run *run)
{
	ASSERTeq(b->type, BUCKET_RUN);
	struct bucket_run *r = (struct bucket_run *)b;

	/* add/remove chunk_run and chunk_header to valgrind transaction */
	VALGRIND_ADD_TO_TX(run, sizeof (*run));
	run->block_size = b->unit_size;
	pop->persist(pop, &run->block_size, sizeof (run->block_size));

	ASSERT(hdr->type == CHUNK_TYPE_FREE);

	/* set all the bits */
	memset(run->bitmap, 0xFF, sizeof (run->bitmap));

	unsigned nval = r->bitmap_nval;
	ASSERT(nval > 0);
	/* clear only the bits available for allocations from this bucket */
	memset(run->bitmap, 0, sizeof (uint64_t) * (nval - 1));
	run->bitmap[nval - 1] = r->bitmap_lastval;
	VALGRIND_REMOVE_FROM_TX(run, sizeof (*run));

	pop->persist(pop, run->bitmap, sizeof (run->bitmap));

	VALGRIND_ADD_TO_TX(hdr, sizeof (*hdr));
	hdr->type = CHUNK_TYPE_RUN;
	VALGRIND_REMOVE_FROM_TX(hdr, sizeof (*hdr));

	pop->persist(pop, hdr, sizeof (*hdr));
}

/*
 * heap_run_insert -- (internal) inserts and splits a block of memory into a run
 */
static void
heap_run_insert(PMEMobjpool *pop, struct bucket *b, uint32_t chunk_id,
		uint32_t zone_id, uint32_t size_idx, uint16_t block_off)
{
	ASSERTeq(b->type, BUCKET_RUN);
	struct bucket_run *r = (struct bucket_run *)b;

	ASSERT(size_idx <= BITS_PER_VALUE);
	ASSERT(block_off + size_idx <= r->bitmap_nallocs);

	unsigned unit_max = r->unit_max;
	struct memory_block m = {chunk_id, zone_id,
		unit_max - (block_off % unit_max), block_off};

	if (m.size_idx > size_idx)
		m.size_idx = size_idx;

	do {
		CNT_OP(b, insert, pop, m);
		ASSERT(m.size_idx <= UINT16_MAX);
		ASSERT(m.block_off + m.size_idx <= UINT16_MAX);
		m.block_off = (uint16_t)(m.block_off + (uint16_t)m.size_idx);
		size_idx -= m.size_idx;
		m.size_idx = size_idx > unit_max ? unit_max : size_idx;
	} while (size_idx != 0);
}

/*
 * heap_get_run_lock -- (internal) returns the lock associated with memory block
 */
static pthread_mutex_t *
heap_get_run_lock(PMEMobjpool *pop, uint32_t chunk_id)
{
	return &pop->heap->run_locks[chunk_id % MAX_RUN_LOCKS];
}

/*
 * heap_process_run_metadata -- (internal) parses the run bitmap
 */
static void
heap_process_run_metadata(PMEMobjpool *pop, struct bucket *b,
	struct chunk_run *run,
	uint32_t chunk_id, uint32_t zone_id)
{
	ASSERTeq(b->type, BUCKET_RUN);
	struct bucket_run *r = (struct bucket_run *)b;

	ASSERT(RUN_NALLOCS(run->block_size) <= UINT16_MAX);

	uint16_t run_bits = (uint16_t)(RUNSIZE / run->block_size);
	ASSERT(run_bits < (MAX_BITMAP_VALUES * BITS_PER_VALUE));
	uint16_t block_off = 0;
	uint16_t block_size_idx = 0;

	for (unsigned i = 0; i < r->bitmap_nval; ++i) {
		uint64_t v = run->bitmap[i];
		ASSERT(BITS_PER_VALUE * i <= UINT16_MAX);
		block_off = (uint16_t)(BITS_PER_VALUE * i);
		if (v == 0) {
			heap_run_insert(pop, b, chunk_id, zone_id,
				BITS_PER_VALUE, block_off);
			continue;
		} else if (v == ~(uint64_t)0) {
			continue;
		}

		for (unsigned j = 0; j < BITS_PER_VALUE; ++j) {
			if (BIT_IS_CLR(v, j)) {
				block_size_idx++;
			} else if (block_size_idx != 0) {
				ASSERT(block_off >= block_size_idx);

				heap_run_insert(pop, b, chunk_id, zone_id,
					block_size_idx,
					(uint16_t)(block_off - block_size_idx));
				block_size_idx = 0;
			}

			if ((block_off++) == run_bits) {
				i = MAX_BITMAP_VALUES;
				break;
			}
		}

		if (block_size_idx != 0) {
			ASSERT(block_off >= block_size_idx);

			heap_run_insert(pop, b, chunk_id, zone_id,
					block_size_idx,
					(uint16_t)(block_off - block_size_idx));
			block_size_idx = 0;
		}
	}
}

/*
 * heap_set_run_bucket -- (internal) sets the runtime bucket of a run
 */
static void
heap_set_run_bucket(struct chunk_run *run, struct bucket *b)
{
	VALGRIND_ADD_TO_TX(&run->bucket_vptr, sizeof (run->bucket_vptr));
	/* mark the bucket associated with this run */
	run->bucket_vptr = (uint64_t)b;
	VALGRIND_SET_CLEAN(&run->bucket_vptr, sizeof (run->bucket_vptr));
	VALGRIND_REMOVE_FROM_TX(&run->bucket_vptr, sizeof (run->bucket_vptr));
}

/*
 * heap_create_run -- (internal) initializes a new run on an existing free chunk
 */
static void
heap_create_run(PMEMobjpool *pop, struct bucket *b,
	uint32_t chunk_id, uint32_t zone_id)
{
	struct pmalloc_heap *h = pop->heap;
	struct zone *z = &h->layout->zones[zone_id];
	struct chunk_header *hdr = &z->chunk_headers[chunk_id];
	struct chunk_run *run = (struct chunk_run *)&z->chunks[chunk_id];

	ASSERT(hdr->size_idx == 1);
	ASSERT(hdr->type == CHUNK_TYPE_FREE);

	VALGRIND_DO_MAKE_MEM_UNDEFINED(pop, run, sizeof (*run));
	heap_set_run_bucket(run, b);
	heap_init_run(pop, b, hdr, run);
	heap_process_run_metadata(pop, b, run, chunk_id, zone_id);
}

/*
 * heap_populate_run_bucket -- (internal) split bitmap into memory blocks
 */
static void
heap_reuse_run(PMEMobjpool *pop, struct bucket *b,
	uint32_t chunk_id, uint32_t zone_id)
{
	util_mutex_lock(heap_get_run_lock(pop, chunk_id));

	struct pmalloc_heap *h = pop->heap;
	struct zone *z = &h->layout->zones[zone_id];
	struct chunk_header *hdr = &z->chunk_headers[chunk_id];
	struct chunk_run *run = (struct chunk_run *)&z->chunks[chunk_id];

	/* the run might have changed back to a chunk */
	if (hdr->type != CHUNK_TYPE_RUN)
		goto out;

	/*
	 * Between the call to this function and this moment a different
	 * thread might have already claimed this run.
	 */
	if (run->bucket_vptr != 0)
		goto out;

	heap_set_run_bucket(run, b);
	ASSERTeq(hdr->size_idx, 1);
	ASSERTeq(b->unit_size, run->block_size);

	heap_process_run_metadata(pop, b, run, chunk_id, zone_id);

out:
	util_mutex_unlock(heap_get_run_lock(pop, chunk_id));
}

/*
 * heap_run_is_empty -- (internal) checks whether the run is completely dry
 */
static int
heap_run_is_empty(struct chunk_run *run)
{
	for (int i = 0; i < MAX_BITMAP_VALUES; ++i)
		if (run->bitmap[i] != ~(uint64_t)0)
			return 0;

	return 1;
}

/*
 * heap_register_active_run -- (internal) inserts a run for eventual reuse
 */
static void
heap_register_active_run(struct pmalloc_heap *h, struct chunk_run *run,
	uint32_t chunk_id, uint32_t zone_id)
{
	/* reset the volatile state of the run */
	run->bucket_vptr = 0;
	VALGRIND_SET_CLEAN(&run->bucket_vptr, sizeof (run->bucket_vptr));

	if (heap_run_is_empty(run))
		return;

	struct active_run *arun = Malloc(sizeof (*arun));
	if (arun == NULL) {
		ERR("Failed to register active run");
		ASSERT(0);
		return;
	}
	arun->chunk_id = chunk_id;
	arun->zone_id = zone_id;

	int bucket_idx = SIZE_TO_BID(h, run->block_size);
	SLIST_INSERT_HEAD(&h->active_runs[bucket_idx], arun, run);
}

/*
 * heap_populate_buckets -- (internal) creates volatile state of memory blocks
 */
static int
heap_populate_buckets(PMEMobjpool *pop)
{
	struct pmalloc_heap *h = pop->heap;

	if (h->zones_exhausted == h->max_zone)
		return ENOMEM;

	uint32_t zone_id = h->zones_exhausted++;
	struct zone *z = &h->layout->zones[zone_id];

	/* ignore zone and chunk headers */
	VALGRIND_ADD_TO_GLOBAL_TX_IGNORE(z, sizeof (z->header) +
		sizeof (z->chunk_headers));

	if (z->header.magic != ZONE_HEADER_MAGIC)
		heap_zone_init(pop, zone_id);

	struct bucket *def_bucket = h->default_bucket;

	struct chunk_run *run = NULL;
	struct memory_block m = {0, zone_id, 0, 0};
	for (uint32_t i = 0; i < z->header.size_idx; ) {
		struct chunk_header *hdr = &z->chunk_headers[i];
		ASSERT(hdr->size_idx != 0);
		heap_chunk_write_footer(pop, hdr, hdr->size_idx);

		switch (hdr->type) {
			case CHUNK_TYPE_RUN:
				run = (struct chunk_run *)&z->chunks[i];
				heap_register_active_run(h, run, i, zone_id);
				break;
			case CHUNK_TYPE_FREE:
				m.chunk_id = i;
				m.size_idx = hdr->size_idx;
				CNT_OP(def_bucket, insert, pop, m);
				break;
			case CHUNK_TYPE_USED:
				break;
			default:
				ASSERT(0);
		}

		i += hdr->size_idx;
	}

	return 0;
}

/*
 * heap_get_active_run -- (internal) searches for an existing, unused, run
 */
static int
heap_get_active_run(struct pmalloc_heap *h, int bucket_idx,
	struct memory_block *m)
{
	util_mutex_lock(&h->active_run_lock);

	int ret = 0;

	struct active_run *arun = SLIST_FIRST(&h->active_runs[bucket_idx]);
	if (arun == NULL)
		goto out;

	SLIST_REMOVE_HEAD(&h->active_runs[bucket_idx], run);

	m->chunk_id = arun->chunk_id;
	m->zone_id = arun->zone_id;

	ret = 1;

	Free(arun);

out:
	util_mutex_unlock(&h->active_run_lock);

	return ret;
}

/*
 * heap_get_default_bucket --
 *	(internal) returns the bucket with CHUNKSIZE unit size
 */
static struct bucket *
heap_get_default_bucket(PMEMobjpool *pop)
{
	return pop->heap->default_bucket;
}

/*
 * heap_ensure_bucket_filled -- (internal) refills the bucket if needed
 */
static int
heap_ensure_bucket_filled(PMEMobjpool *pop, struct bucket *b)
{
	if (b->type == BUCKET_HUGE) {
		/* not much to do here apart from using the next zone */
		return heap_populate_buckets(pop);
	}

	struct pmalloc_heap *h = pop->heap;
	struct memory_block m = {0, 0, 1, 0};

	if (!heap_get_active_run(h, b->id, &m)) {
		/* cannot reuse an existing run, create a new one */
		struct bucket *def_bucket = heap_get_default_bucket(pop);

		if (heap_get_bestfit_block(pop, def_bucket, &m) != 0)
			return ENOMEM; /* OOM */

		ASSERT(m.block_off == 0);

		heap_create_run(pop, b, m.chunk_id, m.zone_id);
	} else {
		heap_reuse_run(pop, b, m.chunk_id, m.zone_id);
	}

	return 0;
}

/*
 * heap_get_cache_bucket -- (internal) returns the bucket cache for given id
 */
static struct bucket *
heap_get_cache_bucket(PMEMobjpool *pop, int bucket_id)
{
	if (Lane_idx == UINT32_MAX) {
		struct lane_section *s;
		lane_hold(pop, &s, LANE_SECTION_ALLOCATOR);
		lane_release(pop);
	}

	return pop->heap->caches[Lane_idx % pop->heap->ncaches].buckets[bucket_id];
}

/*
 * heap_get_best_bucket -- returns the bucket that best fits the requested size
 */
struct bucket *
heap_get_best_bucket(PMEMobjpool *pop, size_t size)
{
	if (size <= pop->heap->last_run_max_size) {
#ifdef USE_PER_LANE_BUCKETS
<<<<<<< HEAD
		return heap_get_cache_bucket(pop, pop->heap->bucket_map[size]);
=======
		return heap_get_cache_bucket(pop->heap,
			SIZE_TO_BID(pop->heap, size));
>>>>>>> 453cf31a
#else
		return pop->heap->buckets[SIZE_TO_BID(pop->heap, size)];
#endif
	} else {
		return pop->heap->default_bucket;
	}
}

/*
 * heap_get_run_bucket -- (internal) returns run bucket
 */
static struct bucket *
heap_get_run_bucket(struct chunk_run *run)
{
	struct bucket *b = (struct bucket *)run->bucket_vptr;
	ASSERTne(b, NULL);
	ASSERTne(b->unit_size, 0);
	ASSERTne(run->block_size, 0);
	ASSERTeq(run->block_size, b->unit_size);

	return b;
}

/*
 * heap_assign_run_bucket -- (internal) finds and sets bucket for a run
 */
static struct bucket *
heap_assign_run_bucket(PMEMobjpool *pop, struct chunk_run *run,
	uint32_t chunk_id, uint32_t zone_id)
{
	struct bucket *b = heap_get_best_bucket(pop, run->block_size);

	heap_reuse_run(pop, b, chunk_id, zone_id);

	/* different thread might have used this run, hence this get */
	return heap_get_run_bucket(run);
}

/*
 * heap_get_chunk_bucket -- returns the bucket that fits to chunk's unit size
 */
struct bucket *
heap_get_chunk_bucket(PMEMobjpool *pop, uint32_t chunk_id, uint32_t zone_id)
{
	ASSERT(zone_id < pop->heap->max_zone);

	/* This zone wasn't processed yet, so no associated bucket */
	if (zone_id >= pop->heap->zones_exhausted)
		return NULL;

	struct zone *z = &pop->heap->layout->zones[zone_id];

	ASSERT(chunk_id < z->header.size_idx);
	struct chunk_header *hdr = &z->chunk_headers[chunk_id];

	if (hdr->type == CHUNK_TYPE_RUN) {
		struct chunk_run *run =
			(struct chunk_run *)&z->chunks[chunk_id];

		if (run->bucket_vptr != 0)
			return heap_get_run_bucket(run);
		else
			return heap_assign_run_bucket(pop, run,
				chunk_id, zone_id);
	} else {
		return pop->heap->default_bucket;
	}
}

/*
 * heap_get_auxiliary_bucket -- returns bucket common for all threads
 */
struct bucket *
heap_get_auxiliary_bucket(PMEMobjpool *pop, size_t size)
{
	ASSERT(size <= pop->heap->last_run_max_size);

	return pop->heap->buckets[SIZE_TO_BID(pop->heap, size)];
}

/*
 * heap_drain_to_auxiliary -- migrates memory blocks from cache buckets
 */
void
heap_drain_to_auxiliary(PMEMobjpool *pop, struct bucket *auxb,
	uint32_t size_idx)
{
	struct pmalloc_heap *h = pop->heap;

	unsigned total_drained = 0;
	unsigned drained_cache = 0;

	struct memory_block m;
	struct bucket *b;
	int b_id = auxb->id;

	ASSERTeq(auxb->type, BUCKET_RUN);
	struct bucket_run *auxr = (struct bucket_run *)auxb;

	/* max units drained from a single bucket cache */
	unsigned units_per_bucket = (unsigned)(auxr->bitmap_nallocs *
				MAX_UNITS_PCT_DRAINED_CACHE);

	/* max units drained from all of the bucket caches */
	unsigned units_total = auxr->bitmap_nallocs *
			MAX_UNITS_PCT_DRAINED_TOTAL;

	unsigned cache_id;

	for (unsigned i = 0;
			i < h->ncaches && total_drained < units_total; ++i) {
		cache_id = __sync_fetch_and_add(&h->last_drained[b_id], 1)
				% h->ncaches;

		b = h->caches[cache_id].buckets[b_id];

		/* don't drain from the deficient (requesting) cache */
		if (heap_get_cache_bucket(pop, b_id) == b)
			continue;

		drained_cache = 0;

		util_mutex_lock(&b->lock);

		/*
		 * XXX: Draining should make effort not to split runs
		 * between buckets because that will increase contention on
		 * the run locks and, what's worse, will make it difficult
		 * to degrade empty runs.
		 */
		while (drained_cache < units_per_bucket) {
			if (CNT_OP(b, is_empty))
				break;

			/*
			 * Take only the memory blocks that can satisfy
			 * the memory requests.
			 */
			m = EMPTY_MEMORY_BLOCK;
			m.size_idx = size_idx;

			if (CNT_OP(b, get_rm_bestfit, &m) != 0)
				break;

			drained_cache += m.size_idx;
			CNT_OP(auxb, insert, pop, m);
		}

		util_mutex_unlock(&b->lock);

		total_drained += drained_cache;
	}
}

/*
 * heap_find_first_free_bucket_slot -- (internal) searches for the first
 *	available bucket slot
 */
static uint8_t
heap_find_first_free_bucket_slot(struct pmalloc_heap *h)
{
	uint8_t n;
	for (n = 0; n < MAX_BUCKETS; ++n)
		if (h->buckets[n] == NULL)
			return n;

	return MAX_BUCKETS;
}

/*
 * heap_create_alloc_class_buckets -- (internal) allocates both auxiliary and
 *	cache bucket instances of the specified type
 */
static uint8_t
heap_create_alloc_class_buckets(struct pmalloc_heap *h,
	size_t unit_size, unsigned int unit_max)
{
	uint8_t slot = heap_find_first_free_bucket_slot(h);
	if (slot == MAX_BUCKETS)
		goto out;

	h->buckets[slot] = bucket_new(slot, BUCKET_RUN, CONTAINER_CTREE,
			unit_size, unit_max);

	if (h->buckets[slot] == NULL)
		goto error_bucket_new;

	int i;
	for (i = 0; i < (int)h->ncaches; ++i) {
		h->caches[i].buckets[slot] =
			bucket_new(slot, BUCKET_RUN, CONTAINER_CTREE,
				unit_size, unit_max);
		if (h->caches[i].buckets[slot] == NULL)
			goto error_cache_bucket_new;
	}

out:
	return slot;

error_cache_bucket_new:
	bucket_delete(h->buckets[slot]);

	for (i -= 1; i >= 0; --i) {
		bucket_delete(h->caches[i].buckets[slot]);
	}

error_bucket_new:
	return MAX_BUCKETS;
}

/*
 * heap_register_bucket_range -- (internal) assigns given range of memory to the
 *	bucket allocation class
 */
static void
heap_register_bucket_range(struct pmalloc_heap *h, uint8_t bucket,
	size_t start, size_t end)
{
	for (; start <= end; ++start)
		h->bucket_map[start] = bucket;
}

/*
 * heap_find_or_create_best_alloc_class -- (internal) searches for the biggest
 *	bucket allocation class for which unit_size is evenly divisible by n.
 */
static uint8_t
heap_find_or_create_best_alloc_class(struct pmalloc_heap *h, size_t n)
{
	COMPILE_ERROR_ON(MAX_BUCKETS > UINT8_MAX);

	for (int i = MAX_BUCKETS; i >= 0; --i) {
		if (h->buckets[i] == NULL)
			continue;

		if (n % h->buckets[i]->unit_size == 0 &&
			n / h->buckets[i]->unit_size <= RUN_UNIT_MAX)
			return (uint8_t)i;
	}

	return heap_create_alloc_class_buckets(h, n, RUN_UNIT_MAX);
}

/*
 * heap_buckets_init -- (internal) initializes bucket instances
 */
static int
heap_buckets_init(PMEMobjpool *pop)
{
	struct pmalloc_heap *h = pop->heap;
	size_t i;

	for (i = 0; i < MAX_BUCKETS; ++i)
		SLIST_INIT(&h->active_runs[i]);

	h->last_run_max_size = MAX_RUN_SIZE;
	h->bucket_map = Malloc((MAX_RUN_SIZE / ALLOC_BLOCK_SIZE) + 1);
	if (h->bucket_map == NULL)
		goto error_bucket_map_malloc;

	h->default_bucket = bucket_new(MAX_BUCKETS, BUCKET_HUGE,
		CONTAINER_CTREE, CHUNKSIZE, UINT32_MAX);
	if (h->default_bucket == NULL)
		goto error_default_bucket_new;

	/*
	 * To take use of every single bit available in the run the unit size
	 * would have to be calculated using following expression:
	 * (RUNSIZE / (MAX_BITMAP_VALUES * BITS_PER_VALUE)), but to preserve
	 * cacheline alignment a little bit of memory at the end of the run
	 * is left unused.
	 */
	size_t size = 0;
	uint8_t slot = heap_create_alloc_class_buckets(h,
		MIN_RUN_SIZE, RUN_UNIT_MAX);
	if (slot == MAX_BUCKETS)
		goto error_bucket_create;

	heap_register_bucket_range(h, slot, 0, 2);

	for (int c = 1; c < MAX_ALLOC_CATEGORIES; ++c) {
		for (size_t i = categories[c - 1].size + 1;
			i <= categories[c].size; i += categories[c].step) {

			size = i + (categories[c].step - 1);
			if ((slot = heap_find_or_create_best_alloc_class(h,
				size * ALLOC_BLOCK_SIZE)) == MAX_BUCKETS)
				goto error_bucket_create;

			heap_register_bucket_range(h, slot, i, size);
		}
	}

	/* pick the largest bucket and fill the rest of the map */
	for (slot = MAX_BUCKETS; slot > 0 && h->buckets[slot] == NULL; --slot)
		;

	heap_register_bucket_range(h, slot, size,
		MAX_RUN_SIZE / ALLOC_BLOCK_SIZE);

	heap_populate_buckets(pop);

	return 0;

error_bucket_create:
	bucket_delete(h->default_bucket);
	bucket_group_destroy(h->buckets);
	for (unsigned i = 0; i < h->ncaches; ++i)
		bucket_group_destroy(h->caches[i].buckets);

error_default_bucket_new:
	Free(h->bucket_map);

error_bucket_map_malloc:
	return ENOMEM;
}

/*
 * heap_resize_chunk -- (internal) splits the chunk into two smaller ones
 */
static void
heap_resize_chunk(PMEMobjpool *pop,
	uint32_t chunk_id, uint32_t zone_id, uint32_t new_size_idx)
{
	uint32_t new_chunk_id = chunk_id + new_size_idx;

	struct zone *z = &pop->heap->layout->zones[zone_id];
	struct chunk_header *old_hdr = &z->chunk_headers[chunk_id];
	struct chunk_header *new_hdr = &z->chunk_headers[new_chunk_id];

	uint32_t rem_size_idx = old_hdr->size_idx - new_size_idx;
	heap_chunk_init(pop, new_hdr, CHUNK_TYPE_FREE, rem_size_idx);
	heap_chunk_init(pop, old_hdr, CHUNK_TYPE_FREE, new_size_idx);

	struct bucket *def_bucket = pop->heap->default_bucket;
	struct memory_block m = {new_chunk_id, zone_id, rem_size_idx, 0};
	CNT_OP(def_bucket, insert, pop, m);
}

/*
 * heap_recycle_block -- (internal) recycles unused part of the memory block
 */
static void
heap_recycle_block(PMEMobjpool *pop, struct bucket *b, struct memory_block *m,
	uint32_t units)
{
	if (b->type == BUCKET_RUN) {
		ASSERT(units <= UINT16_MAX);
		ASSERT(m->block_off + units <= UINT16_MAX);
		struct memory_block r = {m->chunk_id, m->zone_id,
			m->size_idx - units, (uint16_t)(m->block_off + units)};
		CNT_OP(b, insert, pop, r);
	} else {
		heap_resize_chunk(pop, m->chunk_id, m->zone_id, units);
	}

	m->size_idx = units;
}

/*
 * heap_get_bestfit_block --
 *	extracts a memory block of equal size index
 */
int
heap_get_bestfit_block(PMEMobjpool *pop, struct bucket *b,
	struct memory_block *m)
{
	util_mutex_lock(&b->lock);

	uint32_t units = m->size_idx;
	int ret = 0;

	while (CNT_OP(b, get_rm_bestfit, m) != 0) {
		if ((ret = heap_ensure_bucket_filled(pop, b)) != 0) {
			goto out;
		}
	}

	ASSERT(m->size_idx >= units);

	if (units != m->size_idx)
		heap_recycle_block(pop, b, m, units);

out:
	util_mutex_unlock(&b->lock);

	return ret;
}

/*
 * heap_get_exact_block --
 *	extracts exactly this memory block and cuts it accordingly
 */
int
heap_get_exact_block(PMEMobjpool *pop, struct bucket *b,
	struct memory_block *m, uint32_t units)
{
	util_mutex_lock(&b->lock);

	int ret = 0;
	if ((ret = CNT_OP(b, get_rm_exact, *m)) != 0) {
		goto out;
	}

	if (units != m->size_idx)
		heap_recycle_block(pop, b, m, units);

out:
	util_mutex_unlock(&b->lock);

	return 0;
}

/*
 * chunk_get_chunk_hdr_value -- (internal) get value of a header for redo log
 */
static uint64_t
chunk_get_chunk_hdr_value(struct chunk_header hdr, uint16_t type,
	uint32_t size_idx)
{
	uint64_t val;
	COMPILE_ERROR_ON(sizeof (struct chunk_header) != sizeof (uint64_t));

	hdr.type = type;
	hdr.size_idx = size_idx;
	memcpy(&val, &hdr, sizeof (val));

	return val;
}

/*
 * heap_get_block_header -- returns the header of the memory block
 */
void *
heap_get_block_header(PMEMobjpool *pop, struct memory_block m,
	enum heap_op op, uint64_t *op_result)
{
	struct zone *z = &pop->heap->layout->zones[m.zone_id];
	struct chunk_header *hdr = &z->chunk_headers[m.chunk_id];

	if (hdr->type != CHUNK_TYPE_RUN) {
		*op_result = chunk_get_chunk_hdr_value(*hdr,
			op == HEAP_OP_ALLOC ? CHUNK_TYPE_USED : CHUNK_TYPE_FREE,
			m.size_idx);

		VALGRIND_DO_MAKE_MEM_NOACCESS(pop, hdr + 1,
				(hdr->size_idx - 1) *
				sizeof (struct chunk_header));

		heap_chunk_write_footer(pop, hdr, m.size_idx);

		return hdr;
	}

	struct chunk_run *r = (struct chunk_run *)&z->chunks[m.chunk_id];
	uint64_t bmask = ((1ULL << m.size_idx) - 1ULL) <<
			(m.block_off % BITS_PER_VALUE);

	int bpos = m.block_off / BITS_PER_VALUE;
	if (op == HEAP_OP_FREE)
		*op_result = r->bitmap[bpos] & ~bmask;
	else
		*op_result = r->bitmap[bpos] | bmask;

	return &r->bitmap[bpos];
}

/*
 * heap_get_block_data -- returns pointer to the data of a block
 */
void *
heap_get_block_data(PMEMobjpool *pop, struct memory_block m)
{
	struct zone *z = &pop->heap->layout->zones[m.zone_id];
	struct chunk_header *hdr = &z->chunk_headers[m.chunk_id];

	void *data = &z->chunks[m.chunk_id].data;
	if (hdr->type != CHUNK_TYPE_RUN)
		return data;

	struct chunk_run *run = data;
	ASSERT(run->block_size != 0);

	return (char *)&run->data + (run->block_size * m.block_off);
}

#ifdef DEBUG
/*
 * heap_block_is_allocated -- checks whether the memory block is allocated
 */
int
heap_block_is_allocated(PMEMobjpool *pop, struct memory_block m)
{
	struct zone *z = &pop->heap->layout->zones[m.zone_id];
	struct chunk_header *hdr = &z->chunk_headers[m.chunk_id];

	if (hdr->type == CHUNK_TYPE_USED)
		return 1;

	if (hdr->type == CHUNK_TYPE_FREE)
		return 0;

	ASSERTeq(hdr->type, CHUNK_TYPE_RUN);

	struct chunk_run *r = (struct chunk_run *)&z->chunks[m.chunk_id];

	unsigned v = m.block_off / BITS_PER_VALUE;
	uint64_t bitmap = r->bitmap[v];
	unsigned b = m.block_off % BITS_PER_VALUE;

	unsigned b_last = b + m.size_idx;
	ASSERT(b_last <= BITS_PER_VALUE);

	for (unsigned i = b; i < b_last; ++i)
		if (!BIT_IS_CLR(bitmap, i))
			return 1;

	return 0;
}
#endif /* DEBUG */

/*
 * heap_run_get_block -- (internal) returns next/prev memory block from run
 */
static int
heap_run_get_block(PMEMobjpool *pop, struct bucket *rb, struct chunk_run *r,
	struct memory_block *mblock, uint32_t size_idx, uint16_t block_off,
	int prev)
{
	unsigned v = block_off / BITS_PER_VALUE;
	unsigned b = block_off % BITS_PER_VALUE;

	ASSERTeq(rb->type, BUCKET_RUN);
	struct bucket_run *run = (struct bucket_run *)rb;

	if (prev) {
		unsigned i;
		for (i = b;
			i % run->unit_max && BIT_IS_CLR(r->bitmap[v], i - 1);
			--i)
			;

		mblock->block_off = (uint16_t)(v * BITS_PER_VALUE + i);
		ASSERT(block_off >= mblock->block_off);
		mblock->size_idx = (uint16_t)(block_off - mblock->block_off);
	} else { /* next */
		unsigned i;
		for (i = b + size_idx;
			i % run->unit_max && BIT_IS_CLR(r->bitmap[v], i);
			++i)
			;

		ASSERT((uint64_t)block_off + size_idx <= UINT16_MAX);
		mblock->block_off = (uint16_t)(block_off + size_idx);
		mblock->size_idx = i - (b + size_idx);
	}

	if (mblock->size_idx == 0)
		return ENOENT;

	return 0;
}

/*
 * heap_get_chunk -- (internal) returns next/prev chunk from zone
 */
static int
heap_get_chunk(PMEMobjpool *pop, struct zone *z, struct chunk_header *hdr,
	struct memory_block *m, uint32_t chunk_id, int prev)
{
	if (prev) {
		if (chunk_id == 0)
			return ENOENT;

		struct chunk_header *prev_hdr = &z->chunk_headers[chunk_id - 1];
		m->chunk_id = chunk_id - prev_hdr->size_idx;

		if (z->chunk_headers[m->chunk_id].type != CHUNK_TYPE_FREE)
			return ENOENT;

		m->size_idx = z->chunk_headers[m->chunk_id].size_idx;
	} else { /* next */
		if (chunk_id + hdr->size_idx == z->header.size_idx)
			return ENOENT;

		m->chunk_id = chunk_id + hdr->size_idx;

		if (z->chunk_headers[m->chunk_id].type != CHUNK_TYPE_FREE)
			return ENOENT;

		m->size_idx = z->chunk_headers[m->chunk_id].size_idx;
	}

	return 0;
}

/*
 * heap_get_adjacent_free_block -- locates adjacent free memory block in heap
 */
int heap_get_adjacent_free_block(PMEMobjpool *pop, struct bucket *b,
	struct memory_block *m, struct memory_block cnt, int prev)
{
	if (b == NULL)
		return EINVAL;

	struct zone *z = &pop->heap->layout->zones[cnt.zone_id];
	struct chunk_header *hdr = &z->chunk_headers[cnt.chunk_id];
	m->zone_id = cnt.zone_id;

	if (hdr->type == CHUNK_TYPE_RUN) {
		m->chunk_id = cnt.chunk_id;
		struct chunk_run *r =
				(struct chunk_run *)&z->chunks[cnt.chunk_id];
		return heap_run_get_block(pop, b, r, m, cnt.size_idx,
				cnt.block_off, prev);
	} else {
		return heap_get_chunk(pop, z, hdr, m, cnt.chunk_id, prev);
	}
}

/*
 * heap_lock_if_run -- acquire a run lock
 */
void
heap_lock_if_run(PMEMobjpool *pop, struct memory_block m)
{
	struct chunk_header *hdr =
		&pop->heap->layout->zones[m.zone_id].chunk_headers[m.chunk_id];

	if (hdr->type == CHUNK_TYPE_RUN)
		util_mutex_lock(heap_get_run_lock(pop, m.chunk_id));
}

/*
 * heap_unlock_if_run -- release a run lock
 */
void
heap_unlock_if_run(PMEMobjpool *pop, struct memory_block m)
{
	struct chunk_header *hdr =
		&pop->heap->layout->zones[m.zone_id].chunk_headers[m.chunk_id];

	if (hdr->type == CHUNK_TYPE_RUN) {
		pthread_mutex_t *mutex = heap_get_run_lock(pop, m.chunk_id);
		util_mutex_unlock(mutex);
	}
}

/*
 * heap_coalesce -- merges adjacent memory blocks
 */
struct memory_block
heap_coalesce(PMEMobjpool *pop,
	struct memory_block *blocks[], int n, enum heap_op op,
	void **hdr, uint64_t *op_result)
{
	struct memory_block ret;
	struct memory_block *b = NULL;
	ret.size_idx = 0;
	for (int i = 0; i < n; ++i) {
		if (blocks[i] == NULL)
			continue;
		b = b ? : blocks[i];
		ret.size_idx += blocks[i] ? blocks[i]->size_idx : 0;
	}

	ASSERTne(b, NULL);

	ret.chunk_id = b->chunk_id;
	ret.zone_id = b->zone_id;
	ret.block_off = b->block_off;

	*hdr = heap_get_block_header(pop, ret, op, op_result);

	return ret;
}

/*
 * heap_free_block -- creates free persistent state of a memory block
 */
struct memory_block
heap_free_block(PMEMobjpool *pop, struct bucket *b,
	struct memory_block m, void *hdr, uint64_t *op_result)
{
	struct memory_block *blocks[3] = {NULL, &m, NULL};

	struct memory_block prev = {0, 0, 0, 0};
	if (heap_get_adjacent_free_block(pop, b, &prev, m, 1) == 0 &&
		CNT_OP(b, get_rm_exact, prev) == 0) {
		blocks[0] = &prev;
	}

	struct memory_block next = {0, 0, 0, 0};
	if (heap_get_adjacent_free_block(pop, b, &next, m, 0) == 0 &&
		CNT_OP(b, get_rm_exact, next) == 0) {
		blocks[2] = &next;
	}

	struct memory_block res = heap_coalesce(pop, blocks, 3, HEAP_OP_FREE,
		hdr, op_result);

	return res;
}

/*
 * traverse_bucket_run -- (internal) traverses each memory block of a run
 */
static int
traverse_bucket_run(struct bucket *b, struct memory_block m,
	int (*cb)(struct block_container *b, struct memory_block m))
{
	ASSERTeq(b->type, BUCKET_RUN);
	struct bucket_run *r = (struct bucket_run *)b;

	m.block_off = 0;
	m.size_idx = r->unit_max;
	uint32_t size_idx_sum = 0;

	while (size_idx_sum != r->bitmap_nallocs) {
		if (cb(b->container, m) != 0)
			return 1;

		size_idx_sum += m.size_idx;

		ASSERT((uint32_t)m.block_off + r->unit_max <= UINT16_MAX);
		m.block_off = (uint16_t)(m.block_off + r->unit_max);
		if (m.block_off + r->unit_max > r->bitmap_nallocs)
			m.size_idx = r->bitmap_nallocs - m.block_off;
		else
			m.size_idx = r->unit_max;
	}

	return 0;
}

/*
 * heap_degrade_run_if_empty -- makes a chunk out of an empty run
 */
void
heap_degrade_run_if_empty(PMEMobjpool *pop, struct bucket *b,
	struct memory_block m)
{
	struct zone *z = &pop->heap->layout->zones[m.zone_id];
	struct chunk_header *hdr = &z->chunk_headers[m.chunk_id];
	ASSERT(hdr->type == CHUNK_TYPE_RUN);

	struct chunk_run *run = (struct chunk_run *)&z->chunks[m.chunk_id];

	ASSERTeq(b->type, BUCKET_RUN);
	struct bucket_run *r = (struct bucket_run *)b;

	util_mutex_lock(&b->lock);
	util_mutex_lock(heap_get_run_lock(pop, m.chunk_id));

	unsigned i;
	unsigned nval = r->bitmap_nval;
	for (i = 0; nval > 0 && i < nval - 1; ++i)
		if (run->bitmap[i] != 0)
			goto out;

	if (run->bitmap[i] != r->bitmap_lastval)
		goto out;

	if (traverse_bucket_run(b, m, b->c_ops->get_exact) != 0) {
		/*
		 * The memory block is in the active run list or in a
		 * different bucket, there's not much we can do here
		 * right now. It will get freed later anyway.
		 */
		goto out;
	}

	if (traverse_bucket_run(b, m, b->c_ops->get_rm_exact) != 0) {
		FATAL("Persistent/volatile state mismatch");
	}

	struct bucket *defb = heap_get_default_bucket(pop);
	util_mutex_lock(&defb->lock);

	m.block_off = 0;
	m.size_idx = 1;
	heap_chunk_init(pop, hdr, CHUNK_TYPE_FREE, m.size_idx);

	uint64_t *mhdr;
	uint64_t op_result;
	struct memory_block fm =
			heap_free_block(pop, defb, m, &mhdr, &op_result);

	VALGRIND_ADD_TO_TX(mhdr, sizeof (*mhdr));
	*mhdr = op_result;
	VALGRIND_REMOVE_FROM_TX(mhdr, sizeof (*mhdr));
	pop->persist(pop, mhdr, sizeof (*mhdr));

	CNT_OP(defb, insert, pop, fm);

	util_mutex_unlock(&defb->lock);

out:
	util_mutex_unlock(heap_get_run_lock(pop, m.chunk_id));
	util_mutex_unlock(&b->lock);
}

size_t
heap_get_chunk_block_size(PMEMobjpool *pop, struct memory_block m)
{
	struct zone *z = &pop->heap->layout->zones[m.zone_id];
	struct chunk_header *hdr = &z->chunk_headers[m.chunk_id];

	if (hdr->type == CHUNK_TYPE_USED || hdr->type == CHUNK_TYPE_FREE) {
		return CHUNKSIZE;
	} else if (hdr->type == CHUNK_TYPE_RUN) {
		struct chunk_run *run =
			(struct chunk_run *)&z->chunks[m.chunk_id];

		return run->block_size;
	}

	/* unreachable */
	FATAL("possible zone chunks metadata corruption");
}

#ifdef USE_VG_MEMCHECK
/*
 * heap_vg_boot -- performs Valgrind-related heap initialization
 */
static void
heap_vg_boot(PMEMobjpool *pop)
{
	if (!On_valgrind)
		return;
	LOG(4, "pop %p", pop);

	/* mark unused part of the last zone as not accessible */
	struct pmalloc_heap *h = pop->heap;
	ASSERT(h->max_zone > 0);
	struct zone *last_zone = &h->layout->zones[h->max_zone - 1];
	void *unused = &last_zone->chunks[last_zone->header.size_idx];
	VALGRIND_DO_MAKE_MEM_NOACCESS(pop, unused,
			(void *)pop + pop->size - unused);
}
#endif

/*
 * heap_get_ncpus -- (internal) returns the number of available CPUs
 */
static unsigned
heap_get_ncpus(void)
{
	long cpus = sysconf(_SC_NPROCESSORS_ONLN);
	if (cpus < 1)
		cpus = 1;
	return (unsigned)cpus;
}

/*
 * heap_get_ncaches -- (internal) returns the number of bucket caches according
 * to number of cpus and number of caches per cpu.
 */
static unsigned
heap_get_ncaches(void)
{
	return NCACHES_PER_CPU * heap_get_ncpus();
}

/*
 * heap_boot -- opens the heap region of the pmemobj pool
 *
 * If successful function returns zero. Otherwise an error number is returned.
 */
int
heap_boot(PMEMobjpool *pop)
{
	struct pmalloc_heap *h = Malloc(sizeof (*h));
	int err;
	if (h == NULL) {
		err = ENOMEM;
		goto error_heap_malloc;
	}

	h->ncaches = heap_get_ncaches();
	h->caches = Malloc(sizeof (struct bucket_cache) * h->ncaches);
	if (h->caches == NULL) {
		err = ENOMEM;
		goto error_heap_cache_malloc;
	}

	h->max_zone = heap_max_zone(pop->heap_size);
	h->zones_exhausted = 0;
	h->layout = heap_get_layout(pop);

	util_mutex_init(&h->active_run_lock, NULL);

	for (int i = 0; i < MAX_RUN_LOCKS; ++i)
		util_mutex_init(&h->run_locks[i], NULL);

	memset(h->last_drained, 0, sizeof (h->last_drained));

	pop->heap = h;

	bucket_group_init(pop, h->buckets);

	for (unsigned i = 0; i < h->ncaches; ++i)
		bucket_group_init(pop, h->caches[i].buckets);

	if ((err = heap_buckets_init(pop)) != 0)
		goto error_buckets_init;

#ifdef USE_VG_MEMCHECK
	heap_vg_boot(pop);
#endif

	return 0;

error_buckets_init:
	/* there's really no point in destroying the locks */
	Free(h->caches);
error_heap_cache_malloc:
	Free(h);
	pop->heap = NULL;
error_heap_malloc:
	return err;
}

/*
 * heap_write_header -- (internal) creates a clean header
 */
static void
heap_write_header(struct heap_header *hdr, size_t size)
{
	struct heap_header newhdr = {
		.signature = HEAP_SIGNATURE,
		.major = HEAP_MAJOR,
		.minor = HEAP_MINOR,
		.size = size,
		.chunksize = CHUNKSIZE,
		.chunks_per_zone = MAX_CHUNK,
		.reserved = {0},
		.checksum = 0
	};

	util_checksum(&newhdr, sizeof (newhdr), &newhdr.checksum, 1);
	*hdr = newhdr;
}

#ifdef USE_VG_MEMCHECK
/*
 * heap_vg_open -- notifies Valgrind about heap layout
 */
void
heap_vg_open(PMEMobjpool *pop)
{
	VALGRIND_DO_MAKE_MEM_UNDEFINED(pop, ((void *)pop) + pop->heap_offset,
			pop->heap_size);

	struct heap_layout *layout = heap_get_layout(pop);

	VALGRIND_DO_MAKE_MEM_DEFINED(pop, &layout->header,
			sizeof (layout->header));

	unsigned zones = heap_max_zone(pop->heap_size);

	for (unsigned i = 0; i < zones; ++i) {
		struct zone *z = &layout->zones[i];
		uint32_t chunks;

		VALGRIND_DO_MAKE_MEM_DEFINED(pop, &z->header,
				sizeof (z->header));

		if (z->header.magic != ZONE_HEADER_MAGIC)
			continue;

		chunks = z->header.size_idx;

		for (uint32_t c = 0; c < chunks; ) {
			struct chunk_header *hdr = &z->chunk_headers[c];

			VALGRIND_DO_MAKE_MEM_DEFINED(pop, hdr, sizeof (*hdr));

			if (hdr->type == CHUNK_TYPE_RUN) {
				struct chunk_run *run =
					(struct chunk_run *)&z->chunks[c];

				VALGRIND_DO_MAKE_MEM_DEFINED(pop, run,
					sizeof (*run));
			}

			ASSERT(hdr->size_idx > 0);

			/* mark unused chunk headers as not accessible */
			VALGRIND_DO_MAKE_MEM_NOACCESS(pop,
					&z->chunk_headers[c + 1],
					(hdr->size_idx - 1) *
					sizeof (struct chunk_header));

			c += hdr->size_idx;
		}

		/* mark all unused chunk headers after last as not accessible */
		VALGRIND_DO_MAKE_MEM_NOACCESS(pop, &z->chunk_headers[chunks],
			(MAX_CHUNK - chunks) * sizeof (struct chunk_header));
	}
}
#endif

/*
 * heap_init -- initializes the heap
 *
 * If successful function returns zero. Otherwise an error number is returned.
 */
int
heap_init(PMEMobjpool *pop)
{
	if (pop->heap_size < HEAP_MIN_SIZE)
		return EINVAL;

	VALGRIND_DO_MAKE_MEM_UNDEFINED(pop, (char *)pop + pop->heap_offset,
			pop->heap_size);

	struct heap_layout *layout = heap_get_layout(pop);
	heap_write_header(&layout->header, pop->heap_size);
	pmem_msync(&layout->header, sizeof (struct heap_header));

	unsigned zones = heap_max_zone(pop->heap_size);
	for (unsigned i = 0; i < zones; ++i) {
		memset(&layout->zones[i].header, 0,
				sizeof (layout->zones[i].header));

		memset(&layout->zones[i].chunk_headers, 0,
				sizeof (layout->zones[i].chunk_headers));

		pmem_msync(&layout->zones[i].header,
			sizeof (layout->zones[i].header));
		pmem_msync(&layout->zones[i].chunk_headers,
			sizeof (layout->zones[i].chunk_headers));

		/* only explicitly allocated chunks should be accessible */
		VALGRIND_DO_MAKE_MEM_NOACCESS(pop,
			&layout->zones[i].chunk_headers,
			sizeof (layout->zones[i].chunk_headers));
	}

	return 0;
}

/*
 * heap_boot -- cleanups the volatile heap state
 *
 * If successful function returns zero. Otherwise an error number is returned.
 */
void
heap_cleanup(PMEMobjpool *pop)
{
	bucket_delete(pop->heap->default_bucket);

	bucket_group_destroy(pop->heap->buckets);

	for (unsigned i = 0; i < pop->heap->ncaches; ++i)
		bucket_group_destroy(pop->heap->caches[i].buckets);

	for (int i = 0; i < MAX_RUN_LOCKS; ++i)
		util_mutex_destroy(&pop->heap->run_locks[i]);

	Free(pop->heap->bucket_map);

	Free(pop->heap->caches);

	util_mutex_destroy(&pop->heap->active_run_lock);

	struct active_run *r;
	for (int i = 0; i < MAX_BUCKETS; ++i) {
		while ((r = SLIST_FIRST(&pop->heap->active_runs[i])) != NULL) {
			SLIST_REMOVE_HEAD(&pop->heap->active_runs[i], run);
			Free(r);
		}
	}

	Free(pop->heap);

	pop->heap = NULL;
}

/*
 * heap_verify_header -- (internal) verifies if the heap header is consistent
 */
static int
heap_verify_header(struct heap_header *hdr)
{
	if (util_checksum(hdr, sizeof (*hdr), &hdr->checksum, 0) != 1) {
		ERR("heap: invalid header's checksum");
		return -1;
	}

	if (memcmp(hdr->signature, HEAP_SIGNATURE, HEAP_SIGNATURE_LEN) != 0) {
		ERR("heap: invalid signature");
		return -1;
	}

	return 0;
}

/*
 * heap_verify_zone_header --
 *	(internal) verifies if the zone header is consistent
 */
static int
heap_verify_zone_header(struct zone_header *hdr)
{
	if (hdr->size_idx == 0) {
		ERR("heap: invalid zone size");
		return -1;
	}

	return 0;
}

/*
 * heap_verify_chunk_header --
 *	(internal) verifies if the chunk header is consistent
 */
static int
heap_verify_chunk_header(struct chunk_header *hdr)
{
	if (hdr->type == CHUNK_TYPE_UNKNOWN) {
		ERR("heap: invalid chunk type");
		return -1;
	}

	if (hdr->type >= MAX_CHUNK_TYPE) {
		ERR("heap: unknown chunk type");
		return -1;
	}

	if (hdr->flags & CHUNK_FLAG_ZEROED) {
		ERR("heap: invalid chunk flags");
		return -1;
	}

	return 0;
}

/*
 * heap_verify_zone -- (internal) verifies if the zone is consistent
 */
static int
heap_verify_zone(struct zone *zone)
{
	if (zone->header.magic == 0)
		return 0; /* not initialized, and that is OK */

	if (zone->header.magic != ZONE_HEADER_MAGIC) {
		ERR("heap: invalid zone magic");
		return -1;
	}

	if (heap_verify_zone_header(&zone->header))
		return -1;

	uint32_t i;
	for (i = 0; i < zone->header.size_idx; ) {
		if (heap_verify_chunk_header(&zone->chunk_headers[i]))
			return -1;

		i += zone->chunk_headers[i].size_idx;
	}

	if (i != zone->header.size_idx) {
		ERR("heap: chunk sizes mismatch");
		return -1;
	}

	return 0;
}

/*
 * heap_check -- verifies if the heap is consistent and can be opened properly
 *
 * If successful function returns zero. Otherwise an error number is returned.
 */
int
heap_check(PMEMobjpool *pop)
{
	if (pop->heap_size < HEAP_MIN_SIZE) {
		ERR("heap: invalid heap size");
		return -1;
	}

	struct heap_layout *layout = heap_get_layout(pop);

	if (pop->heap_size != layout->header.size) {
		ERR("heap: heap size missmatch");
		return -1;
	}

	if (heap_verify_header(&layout->header))
		return -1;

	for (unsigned i = 0; i < heap_max_zone(layout->header.size); ++i) {
		if (heap_verify_zone(&layout->zones[i]))
			return -1;
	}

	return 0;
}

static void
heap_run_foreach_object(PMEMobjpool *pop, object_callback cb, void *arg, struct chunk_run *run, struct memory_block start)
{
	uint64_t bs = run->block_size;
	uint64_t bitmap_vals = RUN_NALLOCS(bs) / BITS_PER_VALUE;
	uint64_t block_off;
	struct allocation_header *alloc;
	PMEMoid oid;

	int i = start.block_off / BITS_PER_VALUE;
	int block_start = start.block_off % BITS_PER_VALUE;

	for (; i < (int)bitmap_vals; ++i) {
		uint64_t v = run->bitmap[i];
		block_off = (BITS_PER_VALUE * (uint64_t)i);

		for (unsigned j = block_start; j < BITS_PER_VALUE;) {
			if (!BIT_IS_CLR(v, j)) {
				alloc = (struct allocation_header *)(run->data + (block_off + j)*bs);
				j += (int)(alloc->size / bs);
				oid.off = (char *)alloc - (char *)pop + 64;
				oid.pool_uuid_lo = pop->uuid_lo;
				cb(oid, arg);
			} else {
				++j;
			}
		}
		block_start = 0;
	}
}

static void
heap_chunk_foreach_object(PMEMobjpool *pop, object_callback cb, void *arg, struct chunk_header *hdr, struct chunk *chunk, struct memory_block start)
{
	switch (hdr->type) {
		case CHUNK_TYPE_FREE:
			return;
		case CHUNK_TYPE_USED: {
				PMEMoid oid;
				oid.off = (char *)chunk - (char *)pop + 64;
				oid.pool_uuid_lo = pop->uuid_lo;
				cb(oid, arg);
			}
			return;
		case CHUNK_TYPE_RUN:
			heap_run_foreach_object(pop, cb, arg, (struct chunk_run *)chunk, start);
			return;
		default:
			ASSERT(0);
	}
}

static void
heap_zone_foreach_object(PMEMobjpool *pop, object_callback cb, void *arg, struct zone *zone, struct memory_block start)
{
	if (zone->header.magic == 0)
		return;

	uint32_t i;
	for (i = start.chunk_id; i < zone->header.size_idx; ) {
		heap_chunk_foreach_object(pop, cb, arg, &zone->chunk_headers[i], &zone->chunks[i], start);

		i += zone->chunk_headers[i].size_idx;
	}
}

void
heap_foreach_object(PMEMobjpool *pop, object_callback cb, void *arg, struct memory_block start)
{
	struct heap_layout *layout = heap_get_layout(pop);

	for (unsigned i = start.zone_id; i < heap_max_zone(layout->header.size); ++i) {
		heap_zone_foreach_object(pop, cb, arg, &layout->zones[i], start);
	}
}<|MERGE_RESOLUTION|>--- conflicted
+++ resolved
@@ -648,12 +648,7 @@
 {
 	if (size <= pop->heap->last_run_max_size) {
 #ifdef USE_PER_LANE_BUCKETS
-<<<<<<< HEAD
-		return heap_get_cache_bucket(pop, pop->heap->bucket_map[size]);
-=======
-		return heap_get_cache_bucket(pop->heap,
-			SIZE_TO_BID(pop->heap, size));
->>>>>>> 453cf31a
+		return heap_get_cache_bucket(pop, SIZE_TO_BID(pop->heap, size));
 #else
 		return pop->heap->buckets[SIZE_TO_BID(pop->heap, size)];
 #endif
@@ -1858,70 +1853,83 @@
 	return 0;
 }
 
-static void
+static int
 heap_run_foreach_object(PMEMobjpool *pop, object_callback cb, void *arg, struct chunk_run *run, struct memory_block start)
 {
 	uint64_t bs = run->block_size;
-	uint64_t bitmap_vals = RUN_NALLOCS(bs) / BITS_PER_VALUE;
 	uint64_t block_off;
+
+	uint64_t bitmap_nallocs = (unsigned)(RUN_NALLOCS(bs));
+
+	unsigned unused_bits = RUN_BITMAP_SIZE - bitmap_nallocs;
+
+	unsigned unused_values = unused_bits / BITS_PER_VALUE;
+
+	uint64_t bitmap_nval = MAX_BITMAP_VALUES - unused_values;
+
+	unused_bits -= unused_values * BITS_PER_VALUE;
+
 	struct allocation_header *alloc;
-	PMEMoid oid;
 
 	int i = start.block_off / BITS_PER_VALUE;
 	int block_start = start.block_off % BITS_PER_VALUE;
 
-	for (; i < (int)bitmap_vals; ++i) {
+	for (; i < (int)bitmap_nval; ++i) {
 		uint64_t v = run->bitmap[i];
 		block_off = (BITS_PER_VALUE * (uint64_t)i);
 
 		for (unsigned j = block_start; j < BITS_PER_VALUE;) {
+
+			if (block_off + j >= bitmap_nallocs)
+				break;
+
 			if (!BIT_IS_CLR(v, j)) {
 				alloc = (struct allocation_header *)(run->data + (block_off + j)*bs);
 				j += (int)(alloc->size / bs);
-				oid.off = (char *)alloc - (char *)pop + 64;
-				oid.pool_uuid_lo = pop->uuid_lo;
-				cb(oid, arg);
+				if (cb((char *)alloc - (char *)pop, arg) != 0)
+					return 1;
 			} else {
 				++j;
 			}
 		}
 		block_start = 0;
 	}
-}
-
-static void
+
+	return 0;
+}
+
+static int
 heap_chunk_foreach_object(PMEMobjpool *pop, object_callback cb, void *arg, struct chunk_header *hdr, struct chunk *chunk, struct memory_block start)
 {
 	switch (hdr->type) {
 		case CHUNK_TYPE_FREE:
-			return;
-		case CHUNK_TYPE_USED: {
-				PMEMoid oid;
-				oid.off = (char *)chunk - (char *)pop + 64;
-				oid.pool_uuid_lo = pop->uuid_lo;
-				cb(oid, arg);
-			}
-			return;
+			return 0;
+		case CHUNK_TYPE_USED:
+			return cb((char *)chunk - (char *)pop, arg);
 		case CHUNK_TYPE_RUN:
-			heap_run_foreach_object(pop, cb, arg, (struct chunk_run *)chunk, start);
-			return;
+			return heap_run_foreach_object(pop, cb, arg, (struct chunk_run *)chunk, start);
 		default:
 			ASSERT(0);
 	}
-}
-
-static void
+
+	return 0;
+}
+
+static int
 heap_zone_foreach_object(PMEMobjpool *pop, object_callback cb, void *arg, struct zone *zone, struct memory_block start)
 {
 	if (zone->header.magic == 0)
-		return;
+		return 0;
 
 	uint32_t i;
 	for (i = start.chunk_id; i < zone->header.size_idx; ) {
-		heap_chunk_foreach_object(pop, cb, arg, &zone->chunk_headers[i], &zone->chunks[i], start);
+		if (heap_chunk_foreach_object(pop, cb, arg, &zone->chunk_headers[i], &zone->chunks[i], start) != 0)
+			return 1;
 
 		i += zone->chunk_headers[i].size_idx;
 	}
+
+	return 0;
 }
 
 void
@@ -1930,6 +1938,7 @@
 	struct heap_layout *layout = heap_get_layout(pop);
 
 	for (unsigned i = start.zone_id; i < heap_max_zone(layout->header.size); ++i) {
-		heap_zone_foreach_object(pop, cb, arg, &layout->zones[i], start);
+		if (heap_zone_foreach_object(pop, cb, arg, &layout->zones[i], start) != 0)
+			return;
 	}
 }