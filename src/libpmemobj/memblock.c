/*
 * Copyright 2016-2018, Intel Corporation
 *
 * Redistribution and use in source and binary forms, with or without
 * modification, are permitted provided that the following conditions
 * are met:
 *
 *     * Redistributions of source code must retain the above copyright
 *       notice, this list of conditions and the following disclaimer.
 *
 *     * Redistributions in binary form must reproduce the above copyright
 *       notice, this list of conditions and the following disclaimer in
 *       the documentation and/or other materials provided with the
 *       distribution.
 *
 *     * Neither the name of the copyright holder nor the names of its
 *       contributors may be used to endorse or promote products derived
 *       from this software without specific prior written permission.
 *
 * THIS SOFTWARE IS PROVIDED BY THE COPYRIGHT HOLDERS AND CONTRIBUTORS
 * "AS IS" AND ANY EXPRESS OR IMPLIED WARRANTIES, INCLUDING, BUT NOT
 * LIMITED TO, THE IMPLIED WARRANTIES OF MERCHANTABILITY AND FITNESS FOR
 * A PARTICULAR PURPOSE ARE DISCLAIMED. IN NO EVENT SHALL THE COPYRIGHT
 * OWNER OR CONTRIBUTORS BE LIABLE FOR ANY DIRECT, INDIRECT, INCIDENTAL,
 * SPECIAL, EXEMPLARY, OR CONSEQUENTIAL DAMAGES (INCLUDING, BUT NOT
 * LIMITED TO, PROCUREMENT OF SUBSTITUTE GOODS OR SERVICES; LOSS OF USE,
 * DATA, OR PROFITS; OR BUSINESS INTERRUPTION) HOWEVER CAUSED AND ON ANY
 * THEORY OF LIABILITY, WHETHER IN CONTRACT, STRICT LIABILITY, OR TORT
 * (INCLUDING NEGLIGENCE OR OTHERWISE) ARISING IN ANY WAY OUT OF THE USE
 * OF THIS SOFTWARE, EVEN IF ADVISED OF THE POSSIBILITY OF SUCH DAMAGE.
 */

/*
 * memblock.c -- implementation of memory block
 *
 * Memory block is a representation of persistent object that resides in the
 * heap. A valid memory block must be either a huge (free or used) chunk or a
 * block inside a run.
 *
 * Huge blocks are 1:1 correlated with the chunk headers in the zone whereas
 * run blocks are represented by bits in corresponding chunk bitmap.
 *
 * This file contains implementations of abstract operations on memory blocks.
 * Instead of storing the mbops structure inside each memory block the correct
 * method implementation is chosen at runtime.
 */

#include <string.h>

#include "heap.h"
#include "memblock.h"
#include "out.h"
#include "valgrind_internal.h"

const size_t header_type_to_size[MAX_HEADER_TYPES] = {
	sizeof(struct allocation_header_legacy),
	sizeof(struct allocation_header_compact),
	0
};

const enum chunk_flags header_type_to_flag[MAX_HEADER_TYPES] = {
	0,
	CHUNK_FLAG_COMPACT_HEADER,
	CHUNK_FLAG_HEADER_NONE
};

/*
 * memblock_header_type -- determines the memory block's header type
 */
static enum header_type
memblock_header_type(const struct memory_block *m)
{
	struct zone *z = ZID_TO_ZONE(m->heap->layout, m->zone_id);
	struct chunk_header *hdr = &z->chunk_headers[m->chunk_id];

	if (hdr->flags & CHUNK_FLAG_COMPACT_HEADER)
		return HEADER_COMPACT;

	if (hdr->flags & CHUNK_FLAG_HEADER_NONE)
		return HEADER_NONE;

	return HEADER_LEGACY;
}

/*
 * memblock_header_legacy_get_size --
 *	(internal) returns the size stored in a legacy header
 */
static size_t
memblock_header_legacy_get_size(const struct memory_block *m)
{
	struct allocation_header_legacy *hdr = m->m_ops->get_real_data(m);

	return hdr->size;
}

/*
 * memblock_header_compact_get_size --
 *	(internal) returns the size stored in a compact header
 */
static size_t
memblock_header_compact_get_size(const struct memory_block *m)
{
	struct allocation_header_compact *hdr = m->m_ops->get_real_data(m);

	return hdr->size & ALLOC_HDR_FLAGS_MASK;
}

/*
 * memblock_header_none_get_size --
 *	(internal) determines the sizes of an object without a header
 */
static size_t
memblock_header_none_get_size(const struct memory_block *m)
{
	return m->m_ops->block_size(m);
}

/*
 * memblock_header_legacy_get_extra --
 *	(internal) returns the extra filed stored in a legacy header
 */
static uint64_t
memblock_header_legacy_get_extra(const struct memory_block *m)
{
	struct allocation_header_legacy *hdr = m->m_ops->get_real_data(m);

	return hdr->type_num;
}

/*
 * memblock_header_compact_get_extra --
 *	(internal) returns the extra filed stored in a compact header
 */
static uint64_t
memblock_header_compact_get_extra(const struct memory_block *m)
{
	struct allocation_header_compact *hdr = m->m_ops->get_real_data(m);

	return hdr->extra;
}

/*
 * memblock_header_none_get_extra --
 *	(internal) objects without a header do have an extra field
 */
static uint64_t
memblock_header_none_get_extra(const struct memory_block *m)
{
	return 0;
}

/*
 * memblock_header_legacy_get_flags --
 *	(internal) returns the flags stored in a legacy header
 */
static uint16_t
memblock_header_legacy_get_flags(const struct memory_block *m)
{
	struct allocation_header_legacy *hdr = m->m_ops->get_real_data(m);

	return (uint16_t)(hdr->root_size >> ALLOC_HDR_SIZE_SHIFT);
}

/*
 * memblock_header_compact_get_flags --
 *	(internal) returns the flags stored in a compact header
 */
static uint16_t
memblock_header_compact_get_flags(const struct memory_block *m)
{
	struct allocation_header_compact *hdr = m->m_ops->get_real_data(m);

	return (uint16_t)(hdr->size >> ALLOC_HDR_SIZE_SHIFT);
}

/*
 * memblock_header_none_get_flags --
 *	(internal) objects without a header do not support flags
 */
static uint16_t
memblock_header_none_get_flags(const struct memory_block *m)
{
	return 0;
}

/*
 * memblock_header_legacy_write --
 *	(internal) writes a legacy header of an object
 */
static void
memblock_header_legacy_write(const struct memory_block *m,
	size_t size, uint64_t extra, uint16_t flags)
{
	struct allocation_header_legacy *hdr = m->m_ops->get_real_data(m);

	VALGRIND_DO_MAKE_MEM_UNDEFINED(hdr, sizeof(*hdr));

	VALGRIND_ADD_TO_TX(hdr, sizeof(*hdr));
	hdr->size = size;
	hdr->type_num = extra;
	hdr->root_size = ((uint64_t)flags << ALLOC_HDR_SIZE_SHIFT);
	VALGRIND_REMOVE_FROM_TX(hdr, sizeof(*hdr));

	/* unused fields of the legacy headers are used as a red zone */
	VALGRIND_DO_MAKE_MEM_NOACCESS(hdr->unused, sizeof(hdr->unused));
}

/*
 * memblock_header_compact_write --
 *	(internal) writes a compact header of an object
 */
static void
memblock_header_compact_write(const struct memory_block *m,
	size_t size, uint64_t extra, uint16_t flags)
{
	struct allocation_header_compact *hdr = m->m_ops->get_real_data(m);

	VALGRIND_DO_MAKE_MEM_UNDEFINED(hdr, sizeof(*hdr));

	VALGRIND_ADD_TO_TX(hdr, sizeof(*hdr));
	hdr->size = size | ((uint64_t)flags << ALLOC_HDR_SIZE_SHIFT);
	hdr->extra = extra;
	VALGRIND_REMOVE_FROM_TX(hdr, sizeof(*hdr));
}

/*
 * memblock_header_none_write --
 *	(internal) nothing to write
 */
static void
memblock_header_none_write(const struct memory_block *m,
	size_t size, uint64_t extra, uint16_t flags)
{
	/* NOP */
}

/*
 * memblock_header_legacy_flush --
 *	(internal) flushes a legacy header
 */
static void
memblock_header_legacy_flush(const struct memory_block *m)
{
	struct allocation_header_legacy *hdr = m->m_ops->get_real_data(m);
	m->heap->p_ops.flush(m->heap->base, hdr, sizeof(*hdr));
}

/*
 * memblock_header_compact_flush --
 *	(internal) flushes a compact header
 */
static void
memblock_header_compact_flush(const struct memory_block *m)
{
	struct allocation_header_compact *hdr = m->m_ops->get_real_data(m);
	m->heap->p_ops.flush(m->heap->base, hdr, sizeof(*hdr));
}

/*
 * memblock_no_header_flush --
 *	(internal) nothing to flush
 */
static void
memblock_header_none_flush(const struct memory_block *m)
{
	/* NOP */
}

/*
 * memblock_header_legacy_invalidate --
 *	(internal) invalidates a legacy header
 */
static void
memblock_header_legacy_invalidate(const struct memory_block *m)
{
	struct allocation_header_legacy *hdr = m->m_ops->get_real_data(m);
	VALGRIND_SET_CLEAN(hdr, sizeof(*hdr));
}

/*
 * memblock_header_compact_invalidate --
 *	(internal) invalidates a compact header
 */
static void
memblock_header_compact_invalidate(const struct memory_block *m)
{
	struct allocation_header_compact *hdr = m->m_ops->get_real_data(m);
	VALGRIND_SET_CLEAN(hdr, sizeof(*hdr));
}

/*
 * memblock_no_header_invalidate --
 *	(internal) nothing to invalidate
 */
static void
memblock_header_none_invalidate(const struct memory_block *m)
{
	/* NOP */
}

/*
 * memblock_header_legacy_reinit --
 *	(internal) reinitializes a legacy header after a heap restart
 */
static void
memblock_header_legacy_reinit(const struct memory_block *m)
{
	struct allocation_header_legacy *hdr = m->m_ops->get_real_data(m);

	VALGRIND_DO_MAKE_MEM_DEFINED(hdr, sizeof(*hdr));

	/* unused fields of the legacy headers are used as a red zone */
	VALGRIND_DO_MAKE_MEM_NOACCESS(hdr->unused, sizeof(hdr->unused));
}

/*
 * memblock_header_compact_reinit --
 *	(internal) reinitializes a compact header after a heap restart
 */
static void
memblock_header_compact_reinit(const struct memory_block *m)
{
	struct allocation_header_compact *hdr = m->m_ops->get_real_data(m);

	VALGRIND_DO_MAKE_MEM_DEFINED(hdr, sizeof(*hdr));
}

/*
 * memblock_header_none_reinit --
 *	(internal) nothing to reinitialize
 */
static void
memblock_header_none_reinit(const struct memory_block *m)
{
	/* NOP */
}

static struct {
	size_t (*get_size)(const struct memory_block *m);
	uint64_t (*get_extra)(const struct memory_block *m);
	uint16_t (*get_flags)(const struct memory_block *m);
	void (*write)(const struct memory_block *m,
		size_t size, uint64_t extra, uint16_t flags);
	void (*flush)(const struct memory_block *m);
	void (*invalidate)(const struct memory_block *m);
	void (*reinit)(const struct memory_block *m);
} memblock_header_ops[MAX_HEADER_TYPES] = {
	[HEADER_LEGACY] = {
		memblock_header_legacy_get_size,
		memblock_header_legacy_get_extra,
		memblock_header_legacy_get_flags,
		memblock_header_legacy_write,
		memblock_header_legacy_flush,
		memblock_header_legacy_invalidate,
		memblock_header_legacy_reinit,
	},
	[HEADER_COMPACT] = {
		memblock_header_compact_get_size,
		memblock_header_compact_get_extra,
		memblock_header_compact_get_flags,
		memblock_header_compact_write,
		memblock_header_compact_flush,
		memblock_header_compact_invalidate,
		memblock_header_compact_reinit,
	},
	[HEADER_NONE] = {
		memblock_header_none_get_size,
		memblock_header_none_get_extra,
		memblock_header_none_get_flags,
		memblock_header_none_write,
		memblock_header_none_flush,
		memblock_header_none_invalidate,
		memblock_header_none_reinit,
	}
};

/*
 * huge_block_size -- returns the compile-time constant which defines the
 *	huge memory block size.
 */
static size_t
huge_block_size(const struct memory_block *m)
{
	return CHUNKSIZE;
}

/*
 * run_block_size -- looks for the right chunk and returns the block size
 *	information that is attached to the run block metadata.
 */
static size_t
run_block_size(const struct memory_block *m)
{
	struct zone *z = ZID_TO_ZONE(m->heap->layout, m->zone_id);
	struct chunk_run *run = (struct chunk_run *)&z->chunks[m->chunk_id];

	return run->block_size;
}

/*
 * huge_get_real_data -- returns pointer to the beginning data of a huge block
 */
static void *
huge_get_real_data(const struct memory_block *m)
{
	struct zone *z = ZID_TO_ZONE(m->heap->layout, m->zone_id);
	void *data = &z->chunks[m->chunk_id].data;

	return (char *)data;
}

/*
 * run_get_data_start -- (internal) returns the pointer to the beginning of
 *	allocations in a run
 */
static char *
run_get_data_start(struct chunk_header *hdr, struct chunk_run *run,
	enum header_type htype)
{
	if (hdr->flags & CHUNK_FLAG_ALIGNED) {
		/*
		 * Alignment is property of user data in allocations. And
		 * since objects have headers, we need to take them into
		 * account when calculating the address.
		 */
		uintptr_t hsize = header_type_to_size[htype];
		uintptr_t base = (uintptr_t)run->data + hsize;
		return (char *)(ALIGN_UP(base, run->alignment) - hsize);
	} else {
		return (char *)&run->data;
	}
}

/*
 * run_get_alignment_padding -- (internal) returns the number of bytes of
 *	padding in aligned runs
 */
static size_t
run_get_alignment_padding(struct chunk_header *hdr, struct chunk_run *run,
	enum header_type htype)
{
	return (size_t)run_get_data_start(hdr, run, htype) - (size_t)&run->data;
}

/*
 * run_get_real_data -- returns pointer to the beginning data of a run block
 */
static void *
run_get_real_data(const struct memory_block *m)
{
	struct zone *z = ZID_TO_ZONE(m->heap->layout, m->zone_id);

	struct chunk_run *run =
		(struct chunk_run *)&z->chunks[m->chunk_id].data;
	struct chunk_header *hdr =
		(struct chunk_header *)&z->chunk_headers[m->chunk_id];
	ASSERT(run->block_size != 0);

	return run_get_data_start(hdr, run, m->header_type) +
		(run->block_size * m->block_off);
}

/*
 * block_get_user_data -- returns pointer to the data of a block
 */
static void *
block_get_user_data(const struct memory_block *m)
{
	return (char *)m->m_ops->get_real_data(m) +
		header_type_to_size[m->header_type];
}

/*
 * chunk_get_chunk_hdr_value -- (internal) get value of a header for redo log
 */
static uint64_t
chunk_get_chunk_hdr_value(uint16_t type, uint16_t flags, uint32_t size_idx)
{
	uint64_t val;
	COMPILE_ERROR_ON(sizeof(struct chunk_header) != sizeof(uint64_t));

	struct chunk_header hdr;
	hdr.type = type;
	hdr.flags = flags;
	hdr.size_idx = size_idx;
	memcpy(&val, &hdr, sizeof(val));

	return val;
}

/*
 * huge_prep_operation_hdr -- prepares the new value of a chunk header that will
 *	be set after the operation concludes.
 */
static void
huge_prep_operation_hdr(const struct memory_block *m, enum memblock_state op,
	struct operation_context *ctx)
{
	struct zone *z = ZID_TO_ZONE(m->heap->layout, m->zone_id);
	struct chunk_header *hdr = &z->chunk_headers[m->chunk_id];

	/*
	 * Depending on the operation that needs to be performed a new chunk
	 * header needs to be prepared with the new chunk state.
	 */
	uint64_t val = chunk_get_chunk_hdr_value(
		op == MEMBLOCK_ALLOCATED ? CHUNK_TYPE_USED : CHUNK_TYPE_FREE,
		hdr->flags,
		m->size_idx);

	if (ctx == NULL) {
		*(uint64_t *)hdr = val;
		pmemops_persist(&m->heap->p_ops, hdr, sizeof(*hdr));
	} else {
		operation_add_entry(ctx, hdr, val, REDO_OPERATION_SET);
	}

	VALGRIND_DO_MAKE_MEM_NOACCESS(hdr + 1,
		(hdr->size_idx - 1) * sizeof(struct chunk_header));

	/*
	 * In the case of chunks larger than one unit the footer must be
	 * created immediately AFTER the persistent state is safely updated.
	 */
	if (m->size_idx == 1)
		return;

	struct chunk_header *footer = hdr + m->size_idx - 1;
	VALGRIND_DO_MAKE_MEM_UNDEFINED(footer, sizeof(*footer));

	val = chunk_get_chunk_hdr_value(CHUNK_TYPE_FOOTER, 0, m->size_idx);

	/*
	 * It's only safe to write the footer AFTER the persistent part of
	 * the operation have been successfully processed because the footer
	 * pointer might point to a currently valid persistent state
	 * of a different chunk.
	 * The footer entry change is updated as transient because it will
	 * be recreated at heap boot regardless - it's just needed for runtime
	 * operations.
	 */
	if (ctx == NULL) {
		*(uint64_t *)footer = val;
		VALGRIND_SET_CLEAN(footer, sizeof(*footer));
	} else {
		operation_add_typed_entry(ctx,
			footer, val, REDO_OPERATION_SET, LOG_TRANSIENT);
	}
}

/*
 * run_prep_operation_hdr -- prepares the new value for a select few bytes of
 *	a run bitmap that will be set after the operation concludes.
 *
 * It's VERY important to keep in mind that the particular value of the
 * bitmap this method is modifying must not be changed after this function
 * is called and before the operation is processed.
 */
static void
run_prep_operation_hdr(const struct memory_block *m, enum memblock_state op,
	struct operation_context *ctx)
{
	struct zone *z = ZID_TO_ZONE(m->heap->layout, m->zone_id);

	struct chunk_run *r = (struct chunk_run *)&z->chunks[m->chunk_id];

	ASSERT(m->size_idx <= BITS_PER_VALUE);

	/*
	 * Free blocks are represented by clear bits and used blocks by set
	 * bits - which is the reverse of the commonly used scheme.
	 *
	 * Here a bit mask is prepared that flips the bits that represent the
	 * memory block provided by the caller - because both the size index and
	 * the block offset are tied 1:1 to the bitmap this operation is
	 * relatively simple.
	 */
	uint64_t bmask;
	if (m->size_idx == BITS_PER_VALUE) {
		ASSERTeq(m->block_off % BITS_PER_VALUE, 0);
		bmask = UINT64_MAX;
	} else {
		bmask = ((1ULL << m->size_idx) - 1ULL) <<
				(m->block_off % BITS_PER_VALUE);
	}

	/*
	 * The run bitmap is composed of several 8 byte values, so a proper
	 * element of the bitmap array must be selected.
	 */
	int bpos = m->block_off / BITS_PER_VALUE;

	/* the bit mask is applied immediately by the add entry operations */
	if (op == MEMBLOCK_ALLOCATED) {
		operation_add_entry(ctx, &r->bitmap[bpos],
			bmask, REDO_OPERATION_OR);
	} else if (op == MEMBLOCK_FREE) {
		operation_add_entry(ctx, &r->bitmap[bpos],
			~bmask, REDO_OPERATION_AND);
	} else {
		ASSERT(0);
	}
}

/*
 * huge_get_lock -- because huge memory blocks are always allocated from a
 *	single bucket there's no reason to lock them - the bucket itself is
 *	protected.
 */
static os_mutex_t *
huge_get_lock(const struct memory_block *m)
{
	return NULL;
}

/*
 * run_get_lock -- gets the runtime mutex from the heap.
 */
static os_mutex_t *
run_get_lock(const struct memory_block *m)
{
	return heap_get_run_lock(m->heap, m->chunk_id);
}

/*
 * huge_get_state -- returns whether a huge block is allocated or not
 */
static enum memblock_state
huge_get_state(const struct memory_block *m)
{
	struct zone *z = ZID_TO_ZONE(m->heap->layout, m->zone_id);
	struct chunk_header *hdr = &z->chunk_headers[m->chunk_id];

	if (hdr->type == CHUNK_TYPE_USED)
		return MEMBLOCK_ALLOCATED;

	if (hdr->type == CHUNK_TYPE_FREE)
		return MEMBLOCK_FREE;

	return MEMBLOCK_STATE_UNKNOWN;
}

/*
 * huge_get_state -- returns whether a block from a run is allocated or not
 */
static enum memblock_state
run_get_state(const struct memory_block *m)
{
	struct zone *z = ZID_TO_ZONE(m->heap->layout, m->zone_id);
	struct chunk_header *hdr = &z->chunk_headers[m->chunk_id];
	ASSERTeq(hdr->type, CHUNK_TYPE_RUN);

	struct chunk_run *r = (struct chunk_run *)&z->chunks[m->chunk_id];

	unsigned v = m->block_off / BITS_PER_VALUE;
	uint64_t bitmap = r->bitmap[v];
	unsigned b = m->block_off % BITS_PER_VALUE;

	unsigned b_last = b + m->size_idx;
	ASSERT(b_last <= BITS_PER_VALUE);

	for (unsigned i = b; i < b_last; ++i) {
		if (!BIT_IS_CLR(bitmap, i)) {
			return MEMBLOCK_ALLOCATED;
		}
	}

	return MEMBLOCK_FREE;
}

/*
 * huge_ensure_header_type -- checks the header type of a chunk and modifies
 *	it if necessery. This is fail-safe atomic.
 */
static void
huge_ensure_header_type(const struct memory_block *m,
	enum header_type t)
{
	struct zone *z = ZID_TO_ZONE(m->heap->layout, m->zone_id);
	struct chunk_header *hdr = &z->chunk_headers[m->chunk_id];
	ASSERTeq(hdr->type, CHUNK_TYPE_FREE);

	if ((hdr->flags & header_type_to_flag[t]) == 0) {
		VALGRIND_ADD_TO_TX(hdr, sizeof(*hdr));
		uint16_t f = ((uint16_t)header_type_to_flag[t]);
		hdr->flags |= f;
		pmemops_persist(&m->heap->p_ops, hdr, sizeof(*hdr));
		VALGRIND_REMOVE_FROM_TX(hdr, sizeof(*hdr));
	}
}

/*
 * run_ensure_header_type -- runs must be created with appropriate header type.
 */
static void
run_ensure_header_type(const struct memory_block *m,
	enum header_type t)
{
#ifdef DEBUG
	struct zone *z = ZID_TO_ZONE(m->heap->layout, m->zone_id);
	struct chunk_header *hdr = &z->chunk_headers[m->chunk_id];
	ASSERTeq(hdr->type, CHUNK_TYPE_RUN);
	ASSERT((hdr->flags & header_type_to_flag[t]) == header_type_to_flag[t]);
#endif
}

/*
 * block_get_real_size -- returns the size of a memory block that includes all
 *	of the overhead (headers)
 */
static size_t
block_get_real_size(const struct memory_block *m)
{
	/*
	 * There are two valid ways to get a size. If the memory block
	 * initialized properly and the size index is set, the chunk unit size
	 * can be simply multiplied by that index, otherwise we need to look at
	 * the allocation header.
	 */
	if (m->size_idx != 0) {
		return m->m_ops->block_size(m) * m->size_idx;
	} else {
		return memblock_header_ops[m->header_type].get_size(m);
	}
}

/*
 * block_get_user_size -- returns the size of a memory block without overheads,
 *	this is the size of a data block that can be used.
 */
static size_t
block_get_user_size(const struct memory_block *m)
{
	return block_get_real_size(m) - header_type_to_size[m->header_type];
}

/*
 * block_write_header -- writes a header of an allocation
 */
static void
block_write_header(const struct memory_block *m,
	uint64_t extra_field, uint16_t flags)
{
	memblock_header_ops[m->header_type].write(m,
		block_get_real_size(m), extra_field, flags);
}

/*
 * block_flush_header -- flushes allocation header
 */
static void
block_flush_header(const struct memory_block *m)
{
	memblock_header_ops[m->header_type].flush(m);
}

/*
 * block_invalidate -- invalidates allocation data and header
 */
static void
block_invalidate(const struct memory_block *m)
{
	void *data = m->m_ops->get_user_data(m);
	size_t size = m->m_ops->get_user_size(m);
	VALGRIND_SET_CLEAN(data, size);

	memblock_header_ops[m->header_type].invalidate(m);
}

/*
 * block_reinit_header -- reinitializes a block after a heap restart
 */
static void
block_reinit_header(const struct memory_block *m)
{
	memblock_header_ops[m->header_type].reinit(m);
}

/*
 * block_get_extra -- returns the extra field of an allocation
 */
static uint64_t
block_get_extra(const struct memory_block *m)
{
	return memblock_header_ops[m->header_type].get_extra(m);
}

/*
 * block_get_flags -- returns the flags of an allocation
 */
static uint16_t
block_get_flags(const struct memory_block *m)
{
	return memblock_header_ops[m->header_type].get_flags(m);
}

static const struct memory_block_ops mb_ops[MAX_MEMORY_BLOCK] = {
	[MEMORY_BLOCK_HUGE] = {
		.block_size = huge_block_size,
		.prep_hdr = huge_prep_operation_hdr,
		.get_lock = huge_get_lock,
		.get_state = huge_get_state,
		.get_user_data = block_get_user_data,
		.get_real_data = huge_get_real_data,
		.get_user_size = block_get_user_size,
		.get_real_size = block_get_real_size,
		.write_header = block_write_header,
		.flush_header = block_flush_header,
		.invalidate = block_invalidate,
		.ensure_header_type = huge_ensure_header_type,
		.reinit_header = block_reinit_header,
		.get_extra = block_get_extra,
		.get_flags = block_get_flags,
	},
	[MEMORY_BLOCK_RUN] = {
		.block_size = run_block_size,
		.prep_hdr = run_prep_operation_hdr,
		.get_lock = run_get_lock,
		.get_state = run_get_state,
		.get_user_data = block_get_user_data,
		.get_real_data = run_get_real_data,
		.get_user_size = block_get_user_size,
		.get_real_size = block_get_real_size,
		.write_header = block_write_header,
		.flush_header = block_flush_header,
		.invalidate = block_invalidate,
		.ensure_header_type = run_ensure_header_type,
		.reinit_header = block_reinit_header,
		.get_extra = block_get_extra,
		.get_flags = block_get_flags,
	}
};

/*
 * memblock_detect_type -- looks for the corresponding chunk header and
 *	depending on the chunks type returns the right memory block type
 */
static enum memory_block_type
memblock_detect_type(const struct memory_block *m, struct heap_layout *h)
{
	enum memory_block_type ret;

	switch (ZID_TO_ZONE(h, m->zone_id)->chunk_headers[m->chunk_id].type) {
		case CHUNK_TYPE_RUN:
		case CHUNK_TYPE_RUN_DATA:
			ret = MEMORY_BLOCK_RUN;
			break;
		case CHUNK_TYPE_FREE:
		case CHUNK_TYPE_USED:
		case CHUNK_TYPE_FOOTER:
			ret = MEMORY_BLOCK_HUGE;
			break;
		default:
			/* unreachable */
			FATAL("possible zone chunks metadata corruption");
	}
	return ret;
}

/*
 * memblock_from_offset -- resolves a memory block data from an offset that
 *	originates from the heap
 */
struct memory_block
memblock_from_offset_opt(struct palloc_heap *heap, uint64_t off, int size)
{
	struct memory_block m = MEMORY_BLOCK_NONE;
	m.heap = heap;

	off -= HEAP_PTR_TO_OFF(heap, &heap->layout->zone0);
	m.zone_id = (uint32_t)(off / ZONE_MAX_SIZE);

	off -= (ZONE_MAX_SIZE * m.zone_id) + sizeof(struct zone);
	m.chunk_id = (uint32_t)(off / CHUNKSIZE);

	struct zone *z = ZID_TO_ZONE(heap->layout, m.zone_id);
	struct chunk_header *hdr = &z->chunk_headers[m.chunk_id];

	if (hdr->type == CHUNK_TYPE_RUN_DATA)
		m.chunk_id -= hdr->size_idx;

	off -= CHUNKSIZE * m.chunk_id;

	m.header_type = memblock_header_type(&m);

	off -= header_type_to_size[m.header_type];

	m.type = off != 0 ? MEMORY_BLOCK_RUN : MEMORY_BLOCK_HUGE;
#ifdef DEBUG
	enum memory_block_type t = memblock_detect_type(&m, heap->layout);
	ASSERTeq(t, m.type);
#endif
	m.m_ops = &mb_ops[m.type];

	uint64_t unit_size = m.m_ops->block_size(&m);

	if (off != 0) { /* run */
		struct chunk_run *run = (struct chunk_run *)
			&z->chunks[m.chunk_id];

		off -= run_get_alignment_padding(hdr, run, m.header_type);
		off -= RUN_METASIZE;
		m.block_off = (uint16_t)(off / unit_size);
		off -= m.block_off * unit_size;
	}

	m.size_idx = !size ? 0 : CALC_SIZE_IDX(unit_size,
		memblock_header_ops[m.header_type].get_size(&m));

	ASSERTeq(off, 0);

	return m;
}

/*
 * memblock_from_offset -- returns memory block with size
 */
struct memory_block
memblock_from_offset(struct palloc_heap *heap, uint64_t off)
{
	return memblock_from_offset_opt(heap, off, 1);
}

/*
<<<<<<< HEAD
 * memblock_validate_offset -- checks the state of any arbtirary offset within
 *	the heap.
 *
 * This function traverses an entire zone, so use with caution.
 */
enum memblock_state
memblock_validate_offset(struct palloc_heap *heap, uint64_t off)
{
	struct memory_block m = MEMORY_BLOCK_NONE;
	m.heap = heap;

	off -= HEAP_PTR_TO_OFF(heap, &heap->layout->zone0);
	m.zone_id = (uint32_t)(off / ZONE_MAX_SIZE);

	off -= (ZONE_MAX_SIZE * m.zone_id) + sizeof(struct zone);
	m.chunk_id = (uint32_t)(off / CHUNKSIZE);

	struct zone *z = ZID_TO_ZONE(heap->layout, m.zone_id);
	struct chunk_header *hdr = &z->chunk_headers[m.chunk_id];

	if (hdr->type == CHUNK_TYPE_RUN_DATA)
		m.chunk_id -= hdr->size_idx;

	off -= CHUNKSIZE * m.chunk_id;

	for (uint32_t i = 0; i < z->header.size_idx; ) {
		hdr = &z->chunk_headers[i];
		if (i + hdr->size_idx > m.chunk_id && i < m.chunk_id) {
			return MEMBLOCK_STATE_UNKNOWN; /* invalid chunk */
		} else if (m.chunk_id == i) {
			break;
		}
		i += hdr->size_idx;
	}
	ASSERTne(hdr, NULL);

	m.header_type = memblock_header_type(&m);

	if (hdr->type != CHUNK_TYPE_RUN) {
		if (header_type_to_size[m.header_type] != off)
			return MEMBLOCK_STATE_UNKNOWN;
		else if (hdr->type == CHUNK_TYPE_USED)
			return MEMBLOCK_ALLOCATED;
		else if (hdr->type == CHUNK_TYPE_FREE)
			return MEMBLOCK_FREE;
		else
			return MEMBLOCK_STATE_UNKNOWN;
	}

	if (header_type_to_size[m.header_type] > off)
		return MEMBLOCK_STATE_UNKNOWN;

	off -= header_type_to_size[m.header_type];

	m.type = off != 0 ? MEMORY_BLOCK_RUN : MEMORY_BLOCK_HUGE;
#ifdef DEBUG
	enum memory_block_type t = memblock_detect_type(&m, heap->layout);
	ASSERTeq(t, m.type);
#endif
	m.m_ops = &mb_ops[m.type];

	uint64_t unit_size = m.m_ops->block_size(&m);

	if (off != 0) { /* run */
		off -= RUN_METASIZE;
		struct chunk_run *run = (struct chunk_run *)
			&z->chunks[m.chunk_id];

		off -= run_get_alignment_padding(hdr, run, m.header_type);
		m.block_off = (uint16_t)(off / unit_size);
		off -= m.block_off * unit_size;
	}

	m.size_idx = CALC_SIZE_IDX(unit_size,
		memblock_header_ops[m.header_type].get_size(&m));

	ASSERTeq(off, 0);

	return m.m_ops->get_state(&m);
}

/*
=======
>>>>>>> 9904f683
 * memblock_rebuild_state -- fills in the runtime-state related fields of a
 *	memory block structure
 *
 * This function must be called on all memory blocks that were created by hand
 * (as opposed to retrieved from memblock_from_offset function).
 */
void
memblock_rebuild_state(struct palloc_heap *heap, struct memory_block *m)
{
	m->heap = heap;
	m->header_type = memblock_header_type(m);
	m->type = memblock_detect_type(m, heap->layout);
	m->m_ops = &mb_ops[m->type];
}<|MERGE_RESOLUTION|>--- conflicted
+++ resolved
@@ -923,91 +923,6 @@
 }
 
 /*
-<<<<<<< HEAD
- * memblock_validate_offset -- checks the state of any arbtirary offset within
- *	the heap.
- *
- * This function traverses an entire zone, so use with caution.
- */
-enum memblock_state
-memblock_validate_offset(struct palloc_heap *heap, uint64_t off)
-{
-	struct memory_block m = MEMORY_BLOCK_NONE;
-	m.heap = heap;
-
-	off -= HEAP_PTR_TO_OFF(heap, &heap->layout->zone0);
-	m.zone_id = (uint32_t)(off / ZONE_MAX_SIZE);
-
-	off -= (ZONE_MAX_SIZE * m.zone_id) + sizeof(struct zone);
-	m.chunk_id = (uint32_t)(off / CHUNKSIZE);
-
-	struct zone *z = ZID_TO_ZONE(heap->layout, m.zone_id);
-	struct chunk_header *hdr = &z->chunk_headers[m.chunk_id];
-
-	if (hdr->type == CHUNK_TYPE_RUN_DATA)
-		m.chunk_id -= hdr->size_idx;
-
-	off -= CHUNKSIZE * m.chunk_id;
-
-	for (uint32_t i = 0; i < z->header.size_idx; ) {
-		hdr = &z->chunk_headers[i];
-		if (i + hdr->size_idx > m.chunk_id && i < m.chunk_id) {
-			return MEMBLOCK_STATE_UNKNOWN; /* invalid chunk */
-		} else if (m.chunk_id == i) {
-			break;
-		}
-		i += hdr->size_idx;
-	}
-	ASSERTne(hdr, NULL);
-
-	m.header_type = memblock_header_type(&m);
-
-	if (hdr->type != CHUNK_TYPE_RUN) {
-		if (header_type_to_size[m.header_type] != off)
-			return MEMBLOCK_STATE_UNKNOWN;
-		else if (hdr->type == CHUNK_TYPE_USED)
-			return MEMBLOCK_ALLOCATED;
-		else if (hdr->type == CHUNK_TYPE_FREE)
-			return MEMBLOCK_FREE;
-		else
-			return MEMBLOCK_STATE_UNKNOWN;
-	}
-
-	if (header_type_to_size[m.header_type] > off)
-		return MEMBLOCK_STATE_UNKNOWN;
-
-	off -= header_type_to_size[m.header_type];
-
-	m.type = off != 0 ? MEMORY_BLOCK_RUN : MEMORY_BLOCK_HUGE;
-#ifdef DEBUG
-	enum memory_block_type t = memblock_detect_type(&m, heap->layout);
-	ASSERTeq(t, m.type);
-#endif
-	m.m_ops = &mb_ops[m.type];
-
-	uint64_t unit_size = m.m_ops->block_size(&m);
-
-	if (off != 0) { /* run */
-		off -= RUN_METASIZE;
-		struct chunk_run *run = (struct chunk_run *)
-			&z->chunks[m.chunk_id];
-
-		off -= run_get_alignment_padding(hdr, run, m.header_type);
-		m.block_off = (uint16_t)(off / unit_size);
-		off -= m.block_off * unit_size;
-	}
-
-	m.size_idx = CALC_SIZE_IDX(unit_size,
-		memblock_header_ops[m.header_type].get_size(&m));
-
-	ASSERTeq(off, 0);
-
-	return m.m_ops->get_state(&m);
-}
-
-/*
-=======
->>>>>>> 9904f683
  * memblock_rebuild_state -- fills in the runtime-state related fields of a
  *	memory block structure
  *
