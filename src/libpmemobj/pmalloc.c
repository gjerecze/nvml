--- conflicted
+++ resolved
@@ -408,7 +408,7 @@
 void
 pfree_redo(PMEMobjpool *pop, uint64_t *off, uint64_t data_off, struct redo_log *redo, size_t nentries)
 {
-	struct allocation_header *alloc = alloc_get_header(pop, *off);
+	struct allocation_header *alloc = alloc_get_header(pop, *off - data_off);
 
 	struct bucket *b = heap_get_chunk_bucket(pop,
 		alloc->chunk_id, alloc->zone_id);
@@ -428,7 +428,7 @@
 	uint64_t *hdr;
 	struct memory_block res = heap_free_block(pop, b, m, &hdr, &op_result);
 
-	if (off != NULL) {
+	if (OBJ_PTR_IS_VALID(pop, off)) {
 		struct lane_section *lane;
 		lane_hold(pop, &lane, LANE_SECTION_ALLOCATOR);
 
@@ -464,15 +464,10 @@
 	if (b != NULL) {
 		CNT_OP(b, insert, pop, res);
 
-<<<<<<< HEAD
-	if (b->type == BUCKET_RUN)
-		heap_degrade_run_if_empty(pop, b, res);
-}
-=======
 		if (b->type == BUCKET_RUN)
 			heap_degrade_run_if_empty(pop, b, res);
 	}
->>>>>>> 453cf31a
+}
 
 /*
  * pfree -- deallocates a memory block previously allocated by pmalloc
@@ -487,20 +482,51 @@
 	pfree_redo(pop, off, data_off, NULL, 0);
 }
 
+int
+pmalloc_search_cb(uint64_t off, void *arg)
+{
+	uint64_t *prev = arg;
+
+	if (*prev == UINT64_MAX) {
+		*prev = off;
+
+		return 1;
+	}
+
+	if (off == *prev)
+		*prev = UINT64_MAX;
+
+	return 0;
+}
+
 uint64_t
 pmalloc_first(PMEMobjpool *pop)
 {
-
-	return 0;
+	uint64_t off_search = UINT64_MAX;
+	struct memory_block m = {0, 0, 0, 0};
+
+	heap_foreach_object(pop, pmalloc_search_cb, &off_search, m);
+
+	if (off_search == UINT64_MAX)
+		return 0;
+
+	return off_search + sizeof (struct allocation_header);
 }
 
 uint64_t
 pmalloc_next(PMEMobjpool *pop, uint64_t off)
 {
 	struct allocation_header *alloc = alloc_get_header(pop, off);
-	//struct memory_block m = get_mblock_from_alloc(pop, b, alloc);
-
-	return 0;
+	struct memory_block m = get_mblock_from_alloc(pop, alloc);
+
+	uint64_t off_search = off - sizeof (struct allocation_header);
+
+	heap_foreach_object(pop, pmalloc_search_cb, &off_search, m);
+
+	if (off_search == (off - sizeof (struct allocation_header)) || off_search == 0 || off_search == UINT64_MAX)
+		return 0;
+
+	return off_search + sizeof (struct allocation_header);
 }
 
 /*
