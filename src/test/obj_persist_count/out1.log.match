obj_persist_count$(nW)TEST1: START: obj_persist_count
 $(nW)obj_persist_count$(nW) $(nW)testfile
task           cl(all) drain(all) pmem_persist pmem_msync pmem_flush pmem_drain pmem_memcpy_cls pmem_memcpy_drain pmem_memset_cls pmem_memset_drain potential_cache_misses 
pool_create    49602   19         10           5          0          0          0               0                 49163           4                 443                    
root_alloc     9       4          0            0          4          1          3               2                 2               1                 9                      
atomic_alloc   2       2          1            0          1          1          0               0                 0               0                 2                      
atomic_free    1       2          1            0          0          1          0               0                 0               0                 1                      
<<<<<<< HEAD
tx_begin_end   2       3          2            0          0          1          0               0                 0               0                 2                      
tx_alloc       7       5          4            0          2          1          0               0                 0               0                 7                      
tx_alloc_next  6       4          3            0          2          1          0               0                 0               0                 6                      
tx_free        7       7          6            0          1          1          0               0                 0               0                 7                      
tx_free_next   6       6          5            0          1          1          0               0                 0               0                 6                      
tx_add         537     15         11           0          4          1          1               1                 516             2                 23                     
=======
tx_begin_end   0       2          0            0          0          2          0               0                 0               0                 0                      
tx_alloc       4       1          1            0          2          0          0               0                 0               0                 4                      
tx_alloc_next  4       1          1            0          2          0          0               0                 0               0                 4                      
tx_free        1       1          1            0          0          0          0               0                 0               0                 1                      
tx_free_next   1       1          1            0          0          0          0               0                 0               0                 1                      
tx_add         539     16         10           0          4          1          4               3                 516             2                 25                     
>>>>>>> 9904f683
tx_add_next    4       3          1            0          1          0          1               1                 1               1                 4                      
pmalloc        6       3          0            0          3          1          3               2                 0               0                 6                      
pfree          5       3          0            0          2          1          3               2                 0               0                 5                      
pmalloc_stack  2       2          1            0          1          1          0               0                 0               0                 2                      
pfree_stack    1       2          1            0          0          1          0               0                 0               0                 1                      
obj_persist_count$(nW)TEST1: DONE<|MERGE_RESOLUTION|>--- conflicted
+++ resolved
@@ -5,21 +5,12 @@
 root_alloc     9       4          0            0          4          1          3               2                 2               1                 9                      
 atomic_alloc   2       2          1            0          1          1          0               0                 0               0                 2                      
 atomic_free    1       2          1            0          0          1          0               0                 0               0                 1                      
-<<<<<<< HEAD
-tx_begin_end   2       3          2            0          0          1          0               0                 0               0                 2                      
-tx_alloc       7       5          4            0          2          1          0               0                 0               0                 7                      
-tx_alloc_next  6       4          3            0          2          1          0               0                 0               0                 6                      
-tx_free        7       7          6            0          1          1          0               0                 0               0                 7                      
-tx_free_next   6       6          5            0          1          1          0               0                 0               0                 6                      
-tx_add         537     15         11           0          4          1          1               1                 516             2                 23                     
-=======
 tx_begin_end   0       2          0            0          0          2          0               0                 0               0                 0                      
 tx_alloc       4       1          1            0          2          0          0               0                 0               0                 4                      
 tx_alloc_next  4       1          1            0          2          0          0               0                 0               0                 4                      
 tx_free        1       1          1            0          0          0          0               0                 0               0                 1                      
 tx_free_next   1       1          1            0          0          0          0               0                 0               0                 1                      
-tx_add         539     16         10           0          4          1          4               3                 516             2                 25                     
->>>>>>> 9904f683
+tx_add         538     14         8            0          5          1          4               3                 516             2                 24                     
 tx_add_next    4       3          1            0          1          0          1               1                 1               1                 4                      
 pmalloc        6       3          0            0          3          1          3               2                 0               0                 6                      
 pfree          5       3          0            0          2          1          3               2                 0               0                 5                      
