obj_persist_count$(nW)TEST0: START: obj_persist_count
 $(nW)obj_persist_count$(nW) $(nW)testfile
task           cl(all) drain(all) pmem_persist pmem_msync pmem_flush pmem_drain pmem_memcpy_cls pmem_memcpy_drain pmem_memset_cls pmem_memset_drain potential_cache_misses 
pool_create    99467   19         0            19         0          0          0               0                 0               0                 99467                  
root_alloc     453     7          0            7          0          0          0               0                 0               0                 453                    
atomic_alloc   128     2          0            2          0          0          0               0                 0               0                 128                    
atomic_free    64      1          0            1          0          0          0               0                 0               0                 64                     
<<<<<<< HEAD
tx_begin_end   128     2          0            2          0          0          0               0                 0               0                 128                    
tx_alloc       384     6          0            6          0          0          0               0                 0               0                 384                    
tx_alloc_next  320     5          0            5          0          0          0               0                 0               0                 320                    
tx_free        448     7          0            7          0          0          0               0                 0               0                 448                    
tx_free_next   384     6          0            6          0          0          0               0                 0               0                 384                    
tx_add         2181    18         0            18         0          0          0               0                 0               0                 2181                   
=======
tx_begin_end   0       0          0            0          0          0          0               0                 0               0                 0                      
tx_alloc       192     3          0            3          0          0          0               0                 0               0                 192                    
tx_alloc_next  192     3          0            3          0          0          0               0                 0               0                 192                    
tx_free        64      1          0            1          0          0          0               0                 0               0                 64                     
tx_free_next   64      1          0            1          0          0          0               0                 0               0                 64                     
tx_add         2248    19         0            19         0          0          0               0                 0               0                 2248                   
>>>>>>> 9904f683
tx_add_next    258     4          0            4          0          0          0               0                 0               0                 258                    
pmalloc        323     5          0            5          0          0          0               0                 0               0                 323                    
pfree          259     4          0            4          0          0          0               0                 0               0                 259                    
pmalloc_stack  128     2          0            2          0          0          0               0                 0               0                 128                    
pfree_stack    64      1          0            1          0          0          0               0                 0               0                 64                     
obj_persist_count$(nW)TEST0: DONE<|MERGE_RESOLUTION|>--- conflicted
+++ resolved
@@ -5,21 +5,12 @@
 root_alloc     453     7          0            7          0          0          0               0                 0               0                 453                    
 atomic_alloc   128     2          0            2          0          0          0               0                 0               0                 128                    
 atomic_free    64      1          0            1          0          0          0               0                 0               0                 64                     
-<<<<<<< HEAD
-tx_begin_end   128     2          0            2          0          0          0               0                 0               0                 128                    
-tx_alloc       384     6          0            6          0          0          0               0                 0               0                 384                    
-tx_alloc_next  320     5          0            5          0          0          0               0                 0               0                 320                    
-tx_free        448     7          0            7          0          0          0               0                 0               0                 448                    
-tx_free_next   384     6          0            6          0          0          0               0                 0               0                 384                    
-tx_add         2181    18         0            18         0          0          0               0                 0               0                 2181                   
-=======
 tx_begin_end   0       0          0            0          0          0          0               0                 0               0                 0                      
 tx_alloc       192     3          0            3          0          0          0               0                 0               0                 192                    
 tx_alloc_next  192     3          0            3          0          0          0               0                 0               0                 192                    
 tx_free        64      1          0            1          0          0          0               0                 0               0                 64                     
 tx_free_next   64      1          0            1          0          0          0               0                 0               0                 64                     
-tx_add         2248    19         0            19         0          0          0               0                 0               0                 2248                   
->>>>>>> 9904f683
+tx_add         2184    18         0            18         0          0          0               0                 0               0                 2184                   
 tx_add_next    258     4          0            4          0          0          0               0                 0               0                 258                    
 pmalloc        323     5          0            5          0          0          0               0                 0               0                 323                    
 pfree          259     4          0            4          0          0          0               0                 0               0                 259                    
