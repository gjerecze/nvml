--- conflicted
+++ resolved
@@ -147,11 +147,6 @@
 				OUT("%s: pmemblk_pool_check: not consistent",
 						fname);
 		}
-<<<<<<< HEAD
-=======
-
-		CLOSE(fd);
->>>>>>> 433fb5f8
 	}
 
 	DONE(NULL);
